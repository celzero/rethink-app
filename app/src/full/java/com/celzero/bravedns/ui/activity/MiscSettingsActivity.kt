/*
 * Copyright 2020 RethinkDNS and its authors
 *
 * Licensed under the Apache License, Version 2.0 (the "License");
 * you may not use this file except in compliance with the License.
 * You may obtain a copy of the License at
 *
 * https://www.apache.org/licenses/LICENSE-2.0
 *
 * Unless required by applicable law or agreed to in writing, software
 * distributed under the License is distributed on an "AS IS" BASIS,
 * WITHOUT WARRANTIES OR CONDITIONS OF ANY KIND, either express or implied.
 * See the License for the specific language governing permissions and
 * limitations under the License.
 */
package com.celzero.bravedns.ui.activity

import Logger
import Logger.LOG_TAG_UI
import Logger.LOG_TAG_VPN
import Logger.updateConfigLevel
import android.Manifest
import android.app.LocaleManager
import android.content.ActivityNotFoundException
import android.content.Context
import android.content.Intent
import android.content.pm.PackageManager
import android.content.res.Configuration
import android.os.Build
import android.os.Bundle
import android.os.LocaleList
import android.provider.Settings
import android.text.InputType
import android.view.Gravity
import android.view.View
import android.widget.CompoundButton
import android.widget.LinearLayout
import android.widget.ScrollView
import android.widget.Toast
import androidx.activity.OnBackPressedCallback
import androidx.activity.result.ActivityResultLauncher
import androidx.activity.result.contract.ActivityResultContracts
import androidx.annotation.RequiresApi
import androidx.appcompat.app.AlertDialog
import androidx.appcompat.app.AppCompatActivity
import androidx.appcompat.app.AppCompatDelegate
import androidx.appcompat.widget.AppCompatEditText
import androidx.appcompat.widget.AppCompatTextView
import androidx.biometric.BiometricManager
import androidx.core.content.ContextCompat
import androidx.core.net.toUri
import androidx.core.os.LocaleListCompat
import androidx.core.view.WindowInsetsControllerCompat
import androidx.lifecycle.lifecycleScope
import by.kirich1409.viewbindingdelegate.viewBinding
import com.celzero.bravedns.R
import com.celzero.bravedns.backup.BackupHelper
import com.celzero.bravedns.data.AppConfig
import com.celzero.bravedns.database.EventSource
import com.celzero.bravedns.database.EventType
import com.celzero.bravedns.database.RefreshDatabase
import com.celzero.bravedns.database.Severity
import com.celzero.bravedns.databinding.ActivityMiscSettingsBinding
import com.celzero.bravedns.net.go.GoVpnAdapter
import com.celzero.bravedns.service.EventLogger
import com.celzero.bravedns.service.PersistentState
import com.celzero.bravedns.ui.LauncherSwitcher
import com.celzero.bravedns.ui.activity.AppLockActivity.Companion.APP_LOCK_ALIAS
import com.celzero.bravedns.ui.activity.AppLockActivity.Companion.HOME_ALIAS
import com.celzero.bravedns.ui.bottomsheet.BackupRestoreBottomSheet
import com.celzero.bravedns.util.Constants
import com.celzero.bravedns.util.FirebaseErrorReporting
import com.celzero.bravedns.util.FirebaseErrorReporting.TOKEN_LENGTH
import com.celzero.bravedns.util.FirebaseErrorReporting.TOKEN_REGENERATION_PERIOD_DAYS
import com.celzero.bravedns.util.BubbleHelper
import com.celzero.bravedns.util.NotificationActionType
import com.celzero.bravedns.util.PcapMode
import com.celzero.bravedns.util.Themes
import com.celzero.bravedns.util.Themes.Companion.getCurrentTheme
import com.celzero.bravedns.util.UIUtils.openUrl
import com.celzero.bravedns.util.Utilities
import com.celzero.bravedns.util.Utilities.delay
import com.celzero.bravedns.util.Utilities.getRandomString
import com.celzero.bravedns.util.Utilities.isAtleastQ
import com.celzero.bravedns.util.Utilities.isAtleastT
import com.celzero.bravedns.util.Utilities.isFdroidFlavour
import com.celzero.bravedns.util.Utilities.showToastUiCentered
import com.celzero.bravedns.util.handleFrostEffectIfNeeded
import com.google.android.material.dialog.MaterialAlertDialogBuilder
import kotlinx.coroutines.Dispatchers
import kotlinx.coroutines.launch
import org.koin.android.ext.android.inject
import org.xmlpull.v1.XmlPullParser
import org.xmlpull.v1.XmlPullParserException
import java.io.File
import java.io.IOException
import java.text.SimpleDateFormat
import java.util.Date
import java.util.Locale
import java.util.concurrent.TimeUnit

class MiscSettingsActivity : AppCompatActivity(R.layout.activity_misc_settings) {
    private val b by viewBinding(ActivityMiscSettingsBinding::bind)

    private val persistentState by inject<PersistentState>()
    private val appConfig by inject<AppConfig>()
    private val rdb by inject<RefreshDatabase>()
    private val eventLogger by inject<EventLogger>()

    private var isThemeChanged: Boolean = false
    private lateinit var notificationPermissionResult: ActivityResultLauncher<String>
    private lateinit var bubbleSettingsResult: ActivityResultLauncher<Intent>

    enum class BioMetricType(val action: Int, val mins: Long) {
        OFF(0, -1L),
        IMMEDIATE(1, 0L),
        FIVE_MIN(2, 5L),
        FIFTEEN_MIN(3, 15L);

        companion object {
            fun fromValue(action: Int): BioMetricType {
                return entries.firstOrNull { it.action == action } ?: OFF
            }
        }

        fun enabled(): Boolean {
            return this != OFF
        }
    }

    companion object {
        private const val SCHEME_PACKAGE = "package"
<<<<<<< HEAD
        private const val STORAGE_PERMISSION_CODE = 23
        const val THEME_CHANGED_RESULT = 24
        private const val KEY_THEME_CHANGE = "key_theme_change"
=======
>>>>>>> 78ef82b9
    }

    override fun onCreate(savedInstanceState: Bundle?) {
        theme.applyStyle(getCurrentTheme(isDarkThemeOn(), persistentState.theme), true)
        super.onCreate(savedInstanceState)
        if (savedInstanceState != null) {
            isThemeChanged = savedInstanceState.getBoolean(KEY_THEME_CHANGE, false)
        }

        handleFrostEffectIfNeeded(persistentState.theme)

        if (isAtleastQ()) {
            val controller = WindowInsetsControllerCompat(window, window.decorView)
            controller.isAppearanceLightNavigationBars = false
            window.isNavigationBarContrastEnforced = false
        }

        registerForActivityResult()
        initView()
        setupClickListeners()
        setupOnBackPressed()
    }

    override fun onSaveInstanceState(outState: Bundle) {
        super.onSaveInstanceState(outState)
        outState.putBoolean(KEY_THEME_CHANGE, isThemeChanged)
    }

    private fun setupOnBackPressed() {
        val callback = object : OnBackPressedCallback(true) {
            override fun handleOnBackPressed() {
                if (isThemeChanged) {
                    setResult(THEME_CHANGED_RESULT)
                }
                isEnabled = false
                onBackPressedDispatcher.onBackPressed()
            }
        }
        onBackPressedDispatcher.addCallback(this, callback)
    }

    private fun initView() {

        if (isFdroidFlavour()) {
            b.settingsActivityCheckUpdateRl.visibility = View.GONE
            // Hide Firebase error reporting for F-Droid variant
            b.settingsFirebaseErrorReportingRl.visibility = View.GONE
        } else {
            // Show Firebase error reporting for play and website variants
            b.settingsFirebaseErrorReportingRl.visibility = View.VISIBLE
            // Firebase error reporting
            b.settingsFirebaseErrorReportingSwitch.isChecked = persistentState.firebaseErrorReportingEnabled
            b.settingsActivityCheckUpdateRl.visibility = View.VISIBLE
            // check for app updates
            b.settingsActivityCheckUpdateSwitch.isChecked = persistentState.checkForAppUpdate
        }

        // add ipInfo inc to the desc
        b.genSettingsIpInfoDesc.text =
            getString(R.string.download_ip_info_desc, getString(R.string.lbl_ipinfo_inc))

        // enable logs
        b.settingsActivityEnableLogsSwitch.isChecked = persistentState.logsEnabled
        // set log level name in the  description
        b.genSettingsGoLogDesc.text =
            Logger.LoggerLevel.fromId(persistentState.goLoggerLevel.toInt()).name.lowercase()
                .replaceFirstChar(Char::titlecase).replace("_", " ")


        // for app locale (default system/user selected locale)
        if (isAtleastT()) {
            try {
                val localeManager = getSystemService(LocaleManager::class.java)
                val currentAppLocales: LocaleList = localeManager?.applicationLocales ?: LocaleList.getEmptyLocaleList()
                b.settingsLocaleDesc.text =
                    if (currentAppLocales.isEmpty) {
                        getString(R.string.settings_locale_desc)
                    } else {
                        currentAppLocales[0]?.displayName ?: getString(R.string.settings_locale_desc)
                    }
            } catch (e: Exception) {
                Logger.e(LOG_TAG_UI, "error getting app locales for Android T+", e)
                b.settingsLocaleDesc.text = getString(R.string.settings_locale_desc)
            }
        } else {
            val appLocales = AppCompatDelegate.getApplicationLocales()
            b.settingsLocaleDesc.text =
                if (appLocales.isEmpty) {
                    getString(R.string.settings_locale_desc)
                } else {
                    appLocales.get(0)?.displayName ?: getString(R.string.settings_locale_desc)
                }
        }
        // biometric authentication
        if (
            BiometricManager.from(this)
                .canAuthenticate(BiometricManager.Authenticators.BIOMETRIC_WEAK) ==
            BiometricManager.BIOMETRIC_SUCCESS
        ) {
            val bioMetricType = BioMetricType.fromValue(persistentState.biometricAuthType)
            when (bioMetricType) {
                BioMetricType.OFF -> {
                    val txt = getString(
                        R.string.two_argument_colon, getString(R.string.settings_biometric_desc),
                        getString(R.string.settings_biometric_dialog_option_0)
                    )
                    b.settingsBiometricDesc.text = txt
                }

                BioMetricType.IMMEDIATE -> {
                    val txt = getString(
                        R.string.two_argument_colon, getString(R.string.settings_biometric_desc),
                        getString(R.string.settings_biometric_dialog_option_1)
                    )
                    b.settingsBiometricDesc.text = txt
                }

                BioMetricType.FIVE_MIN -> {
                    val txt = getString(
                        R.string.two_argument_colon, getString(R.string.settings_biometric_desc),
                        getString(R.string.settings_biometric_dialog_option_2)
                    )
                    b.settingsBiometricDesc.text = txt
                }

                BioMetricType.FIFTEEN_MIN -> {
                    val txt = getString(
                        R.string.two_argument_colon, getString(R.string.settings_biometric_desc),
                        getString(R.string.settings_biometric_dialog_option_3)
                    )
                    b.settingsBiometricDesc.text = txt
                }
            }
        } else {
            b.settingsBiometricRl.visibility = View.GONE
        }

        if (isAtleastQ()) {
            b.settingsFirewallBubbleRl.visibility = View.VISIBLE
        } else {
            b.settingsFirewallBubbleRl.visibility = View.GONE
        }

        // Auto start app after reboot
        b.settingsActivityAutoStartSwitch.isChecked = persistentState.prefAutoStartBootUp
        b.dvIpInfoSwitch.isChecked = persistentState.downloadIpInfo

        b.tombstoneAppSwitch.isChecked = persistentState.tombstoneApps

        b.settingsFirewallBubbleSwitch.isChecked = persistentState.firewallBubbleEnabled

        displayPcapUi()
        displayAppThemeUi()
        displayNotificationActionUi()
        setupTokenUi()
    }

    private fun displayNotificationActionUi() {
        b.settingsActivityNotificationRl.isEnabled = true
        when (
            NotificationActionType.getNotificationActionType(persistentState.notificationActionType)
        ) {
            NotificationActionType.PAUSE_STOP -> {
                b.genSettingsNotificationDesc.text =
                    getString(
                        R.string.settings_notification_desc,
                        getString(R.string.settings_notification_desc1)
                    )
            }

            NotificationActionType.DNS_FIREWALL -> {
                b.genSettingsNotificationDesc.text =
                    getString(
                        R.string.settings_notification_desc,
                        getString(R.string.settings_notification_desc2)
                    )
            }

            NotificationActionType.NONE -> {
                b.genSettingsNotificationDesc.text =
                    getString(
                        R.string.settings_notification_desc,
                        getString(R.string.settings_notification_desc3)
                    )
            }
        }
    }

    private fun showFileCreationErrorToast() {
        showToastUiCentered(this, getString(R.string.pcap_failure_toast), Toast.LENGTH_SHORT)
        // reset the pcap mode to NONE
        persistentState.pcapMode = PcapMode.NONE.id
        displayPcapUi()
    }

    private fun makePcapFile(): File? {
        return try {
            val sdf = SimpleDateFormat(BackupHelper.BACKUP_FILE_NAME_DATETIME, Locale.ROOT)

            // Use app-specific external storage (no permissions required)
            val baseDir = getExternalFilesDir(null)
            if (baseDir == null) {
                Logger.e(LOG_TAG_VPN, "External storage not available for PCAP file")
                return null
            }

            // Check if external storage is mounted and writable
            val state = android.os.Environment.getExternalStorageState(baseDir)
            if (state != android.os.Environment.MEDIA_MOUNTED) {
                Logger.e(LOG_TAG_VPN, "External storage not mounted, state: $state")
                return null
            }

            val dir = File(baseDir, Constants.PCAP_FOLDER_NAME)

            // ensure directory exists
            if (!dir.exists()) {
                val created = dir.mkdirs()
                if (!created) {
                    Logger.e(LOG_TAG_VPN, "failed to create pcap directory: ${dir.absolutePath}")
                    return null
                }
            }

            // verify directory is writable
            if (!dir.canWrite()) {
                Logger.e(LOG_TAG_VPN, "pcap directory not writable: ${dir.absolutePath}")
                return null
            }

            // filename format (rethink_pcap_<DATE_FORMAT>.pcap)
            val pcapFileName: String =
                Constants.PCAP_FILE_NAME_PART + sdf.format(Date()) + Constants.PCAP_FILE_EXTENSION
            val file = File(dir, pcapFileName)

            // create the file if it doesn't exist
            if (!file.exists()) {
                val created = file.createNewFile()
                if (!created) {
                    Logger.e(LOG_TAG_VPN, "failed to create pcap file: ${file.absolutePath}")
                    return null
                }
            }

            Logger.i(LOG_TAG_VPN, "pcap file created at: ${file.absolutePath}")
            file
        } catch (e: Exception) {
            Logger.e(LOG_TAG_VPN, "error creating pcap file ${e.message}", e)
            null
        }
    }

    private fun createAndSetPcapFile() {
        // No storage permissions needed for app-specific external storage
        Logger.i(LOG_TAG_VPN, "creating pcap file in app-specific storage")
        try {
            val file = makePcapFile()
            if (file == null) {
                showFileCreationErrorToast()
                return
            }

            // verify file was created successfully and is writable
            if (!file.exists() || !file.canWrite()) {
                Logger.e(LOG_TAG_VPN, "pcap file not writable: ${file.absolutePath}")
                showFileCreationErrorToast()
                return
            }

            Logger.i(LOG_TAG_VPN, "pcap file created successfully: ${file.absolutePath}")
            // set the file descriptor instead of fd, need to close the file descriptor
            // after tunnel creation
            appConfig.setPcap(PcapMode.EXTERNAL_FILE.id, file.absolutePath)
            displayPcapUi()
        } catch (e: Exception) {
            Logger.e(LOG_TAG_VPN, "error in createAndSetPcapFile: ${e.message}", e)
            showFileCreationErrorToast()
        }
    }

    private fun showPcapOptionsDialog() {
        val alertBuilder = MaterialAlertDialogBuilder(this, R.style.App_Dialog_NoDim)
        alertBuilder.setTitle(getString(R.string.settings_pcap_dialog_title))
        val items =
            arrayOf(
                getString(R.string.settings_pcap_dialog_option_1),
                getString(R.string.settings_pcap_dialog_option_2),
                getString(R.string.settings_pcap_dialog_option_3),
            )
        val checkedItem = persistentState.pcapMode
        alertBuilder.setSingleChoiceItems(items, checkedItem) { dialog, which ->
            dialog.dismiss()
            if (persistentState.pcapMode == which) {
                return@setSingleChoiceItems
            }

            when (PcapMode.getPcapType(which)) {
                PcapMode.NONE -> {
                    b.settingsActivityPcapDesc.text =
                        getString(R.string.settings_pcap_dialog_option_1)
                    appConfig.setPcap(PcapMode.NONE.id)
                }

                PcapMode.LOGCAT -> {
                    b.settingsActivityPcapDesc.text =
                        getString(R.string.settings_pcap_dialog_option_2)
                    appConfig.setPcap(PcapMode.LOGCAT.id, PcapMode.ENABLE_PCAP_LOGCAT)
                }

                PcapMode.EXTERNAL_FILE -> {
                    b.settingsActivityPcapDesc.text =
                        getString(R.string.settings_pcap_dialog_option_3)
                    createAndSetPcapFile()
                }
            }
            logEvent("PCAP mode set to ${PcapMode.getPcapType(which)}")
        }
        alertBuilder.create().show()
    }

    private fun displayAppThemeUi() {
        b.settingsActivityThemeRl.isEnabled = true
        when (persistentState.theme) {
            Themes.SYSTEM_DEFAULT.id -> {
                b.genSettingsThemeDesc.text =
                    getString(
                        R.string.settings_selected_theme,
                        getString(R.string.settings_theme_dialog_themes_1)
                    )
            }

            Themes.LIGHT.id -> {
                b.genSettingsThemeDesc.text =
                    getString(
                        R.string.settings_selected_theme,
                        getString(R.string.settings_theme_dialog_themes_2)
                    )
            }

            Themes.DARK.id -> {
                b.genSettingsThemeDesc.text =
                    getString(
                        R.string.settings_selected_theme,
                        getString(R.string.settings_theme_dialog_themes_3)
                    )
            }

            Themes.TRUE_BLACK.id -> {
                b.genSettingsThemeDesc.text =
                    getString(
                        R.string.settings_selected_theme,
                        getString(R.string.settings_theme_dialog_themes_4)
                    )
            }

            Themes.LIGHT_PLUS.id -> {
                b.genSettingsThemeDesc.text =
                    getString(
                        R.string.settings_selected_theme,
                        getString(R.string.settings_theme_dialog_themes_5)
                    )
            }

            Themes.DARK_PLUS.id -> {
                b.genSettingsThemeDesc.text =
                    getString(
                        R.string.settings_selected_theme,
                        getString(R.string.settings_theme_dialog_themes_6)
                    )
            }

            Themes.DARK_FROST.id -> {
                b.genSettingsThemeDesc.text =
                    getString(
                        R.string.settings_selected_theme,
                        getString(R.string.settings_theme_dialog_themes_7)
                    )
            }

            else -> {
                b.genSettingsThemeDesc.text =
                    getString(
                        R.string.settings_selected_theme,
                        getString(R.string.settings_theme_dialog_themes_4)
                    )
            }
        }
    }

    private fun displayPcapUi() {
        b.settingsActivityPcapRl.isEnabled = true
        when (PcapMode.getPcapType(persistentState.pcapMode)) {
            PcapMode.NONE -> {
                b.settingsActivityPcapDesc.text = getString(R.string.settings_pcap_dialog_option_1)
            }

            PcapMode.LOGCAT -> {
                b.settingsActivityPcapDesc.text = getString(R.string.settings_pcap_dialog_option_2)
            }

            PcapMode.EXTERNAL_FILE -> {
                b.settingsActivityPcapDesc.text = getString(R.string.settings_pcap_dialog_option_3)
            }
        }
    }

    private fun setupClickListeners() {
        b.settingsActivityEnableLogsRl.setOnClickListener {
            b.settingsActivityEnableLogsSwitch.isChecked =
                !b.settingsActivityEnableLogsSwitch.isChecked
        }

        b.settingsActivityEnableLogsSwitch.setOnCheckedChangeListener { _: CompoundButton,
                                                                        b: Boolean ->
            persistentState.logsEnabled = b
            logEvent("Logs enabled set to $b")
        }

        b.settingsActivityCheckUpdateRl.setOnClickListener {
            b.settingsActivityCheckUpdateSwitch.isChecked =
                !b.settingsActivityCheckUpdateSwitch.isChecked
        }

        b.settingsActivityCheckUpdateSwitch.setOnCheckedChangeListener { _: CompoundButton,
                                                                         b: Boolean ->
            persistentState.checkForAppUpdate = b
            logEvent("Check for app update set to $b")
        }


        b.settingsGoLogRl.setOnClickListener {
            enableAfterDelay(500, b.settingsGoLogRl)
            showGoLoggerDialog()
        }


        b.settingsActivityPcapRl.setOnClickListener {
            enableAfterDelay(TimeUnit.SECONDS.toMillis(1L), b.settingsActivityPcapRl)
            showPcapOptionsDialog()
        }


        b.settingsActivityThemeRl.setOnClickListener {
            enableAfterDelay(500, b.settingsActivityThemeRl)
            showThemeDialog()
        }

        // Ideally this property should be part of VPN category / section.
        // As of now the VPN section will be disabled when the
        // VPN is in lockdown mode.
        // TODO - Find a way to place this property to place in correct section.
        b.settingsActivityNotificationRl.setOnClickListener {
            enableAfterDelay(TimeUnit.SECONDS.toMillis(1L), b.settingsActivityNotificationRl)
            showNotificationActionDialog()
        }

        b.settingsActivityAppNotificationPersistentRl.setOnClickListener {
            b.settingsActivityAppNotificationPersistentSwitch.isChecked =
                !b.settingsActivityAppNotificationPersistentSwitch.isChecked
        }

        b.settingsActivityAppNotificationPersistentSwitch.setOnCheckedChangeListener { _: CompoundButton,
                                                                                       b: Boolean ->
            persistentState.persistentNotification = b
            logEvent("Persistent notification set to $b")
        }

        b.settingsActivityImportExportRl.setOnClickListener { invokeImportExport() }

        b.settingsActivityAppNotificationSwitch.setOnClickListener {
            b.settingsActivityAppNotificationSwitch.isChecked =
                !b.settingsActivityAppNotificationSwitch.isChecked
            invokeNotificationPermission()
        }

        b.settingsLocaleRl.setOnClickListener { invokeChangeLocaleDialog() }

        b.settingsBiometricRl.setOnClickListener {
            showBiometricDialog()
        }

        b.settingsBiometricImg.setOnClickListener {
            showBiometricDialog()
        }

        b.settingsConsoleLogRl.setOnClickListener { openConsoleLogActivity() }

        b.settingsActivityAutoStartRl.setOnClickListener {
            b.settingsActivityAutoStartSwitch.isChecked =
                !b.settingsActivityAutoStartSwitch.isChecked
        }

        b.settingsActivityAutoStartSwitch.setOnCheckedChangeListener { _: CompoundButton, b: Boolean
            ->
            persistentState.prefAutoStartBootUp = b
            if (b) {
                // Enable experimental-dependent settings when experimental features are enabled
                persistentState.enableStabilityDependentSettings(this)
            }
            logEvent("Auto start on boot set to $b")
        }

        b.settingsTaskerRl.setOnClickListener {
            showAppTriggerPackageDialog(this , onPackageSet = { packageName ->
                persistentState.appTriggerPackages = packageName
                logEvent("App trigger package set to $packageName")
            })
        }

        b.settingsIpInfoRl.setOnClickListener {
            b.dvIpInfoSwitch.isChecked = !b.dvIpInfoSwitch.isChecked
        }

        b.dvIpInfoSwitch.setOnCheckedChangeListener { _, isChecked ->
            persistentState.downloadIpInfo = isChecked
            logEvent("Download ipinfo inc set to $isChecked")
        }

        // Firebase error reporting toggle
        b.settingsFirebaseErrorReportingRl.setOnClickListener {
            b.settingsFirebaseErrorReportingSwitch.isChecked =
                !b.settingsFirebaseErrorReportingSwitch.isChecked
        }

        b.settingsFirebaseErrorReportingSwitch.setOnCheckedChangeListener { _: CompoundButton, isChecked: Boolean ->
            handleFirebaseErrorReportingToggle(isChecked)
        }

        b.tombstoneAppRl.setOnClickListener {
            b.tombstoneAppSwitch.isChecked = !b.tombstoneAppSwitch.isChecked
        }

        b.tombstoneAppSwitch.setOnCheckedChangeListener { _, isChecked ->
            persistentState.tombstoneApps = isChecked
            io { rdb.refresh(RefreshDatabase.ACTION_REFRESH_FORCE) }
            logEvent("Tombstone apps set to $isChecked")
        }

        b.settingsFirewallBubbleRl.setOnClickListener {
            b.settingsFirewallBubbleSwitch.isChecked = !b.settingsFirewallBubbleSwitch.isChecked
        }

        b.settingsFirewallBubbleSwitch.setOnCheckedChangeListener { _, isChecked ->
            if (isAtleastQ()) {
                handleFirewallBubbleToggle(isChecked)
            }
        }

    }

    private fun handleFirebaseErrorReportingToggle(isChecked: Boolean) {
        if (isChecked) {
            // enable firebase error reporting
            FirebaseErrorReporting.setEnabled(true)
            b.settingsFirebaseErrorReportingSwitch.isChecked = true
            persistentState.firebaseErrorReportingEnabled = true
            setFirebaseUserId(persistentState.firebaseUserToken)
        } else {
            // disable firebase error reporting
            FirebaseErrorReporting.setEnabled(false)
            b.settingsFirebaseErrorReportingSwitch.isChecked = false
            persistentState.firebaseErrorReportingEnabled = false
        }
        logEvent("Firebase error reporting enabled set to $isChecked")
    }

    @RequiresApi(Build.VERSION_CODES.Q)
    private fun handleFirewallBubbleToggle(isChecked: Boolean) {
        if (isChecked) {
            // Enable bubble
            persistentState.firewallBubbleEnabled = true

            // Ensure channel/shortcut exist.
            BubbleHelper.createBubbleNotificationChannel(this)
            BubbleHelper.createBubbleShortcut(this)

            // If not eligible, take user to bubble settings page.
            if (!BubbleHelper.isBubbleEligible(this)) {
                try {
                    bubbleSettingsResult.launch(BubbleHelper.buildEnableBubblesIntent(this))
                } catch (e: Exception) {
                    Logger.w(LOG_TAG_UI, "err launching bubble settings: ${e.message}")
                    invokeAndroidNotificationSetting()
                }
                logEvent("Firewall bubble enabled (needs user to allow bubbles)")
                return
            }

            // Eligible: request bubble now.
            BubbleHelper.showBubble(this)
            logEvent("Firewall bubble enabled")
        } else {
            // Disable bubble - reset all bubble state for clean re-initialization
            persistentState.firewallBubbleEnabled = false

            BubbleHelper.resetBubbleState(this)

            logEvent("Firewall bubble disabled")
        }
    }

    private fun showGoLoggerDialog() {
        // show dialog with logger options, change log level in GoVpnAdapter based on selection
        val alertBuilder = MaterialAlertDialogBuilder(this, R.style.App_Dialog_NoDim)
        alertBuilder.setTitle(getString(R.string.settings_go_log_heading))
        val items =
            arrayOf(
                getString(R.string.settings_gologger_dialog_option_0),
                getString(R.string.settings_gologger_dialog_option_1),
                getString(R.string.settings_gologger_dialog_option_2),
                getString(R.string.settings_gologger_dialog_option_3),
                getString(R.string.settings_gologger_dialog_option_4),
                getString(R.string.settings_gologger_dialog_option_5),
                getString(R.string.settings_gologger_dialog_option_6),
                getString(R.string.settings_gologger_dialog_option_7),
            )
        val checkedItem = persistentState.goLoggerLevel.toInt()
        alertBuilder.setSingleChoiceItems(items, checkedItem) { dialog, which ->
            dialog.dismiss()
            if (checkedItem == which) {
                return@setSingleChoiceItems
            }

            persistentState.goLoggerLevel = which.toLong()
            GoVpnAdapter.setLogLevel(persistentState.goLoggerLevel.toInt())
            updateConfigLevel(persistentState.goLoggerLevel)
            val logLevel = if (persistentState.goLoggerLevel.toInt() == 7) 8 else persistentState.goLoggerLevel.toInt()
            b.genSettingsGoLogDesc.text = Logger.LoggerLevel.fromId(logLevel).name.lowercase()
                    .replaceFirstChar(Char::titlecase).replace("_", " ")
            logEvent("Go log level set to ${Logger.LoggerLevel.fromId(logLevel).name}")
        }
        alertBuilder.create().show()
    }


    private fun showBiometricDialog() {
        val alertBuilder = MaterialAlertDialogBuilder(this, R.style.App_Dialog_NoDim)
        alertBuilder.setTitle(getString(R.string.settings_biometric_dialog_heading))
        // show an list of options disable, enable immediate, ask after 5 min, ask after 15 min
        val item0 = getString(R.string.settings_biometric_dialog_option_0)
        val item1 = getString(R.string.settings_biometric_dialog_option_1)
        val item2 = getString(R.string.settings_biometric_dialog_option_2)
        val item3 = getString(R.string.settings_biometric_dialog_option_3)
        val items = arrayOf(item0, item1, item2, item3)

        val checkedItem = persistentState.biometricAuthType
        alertBuilder.setSingleChoiceItems(items, checkedItem) { dialog, which ->
            dialog.dismiss()
            if (persistentState.biometricAuthType == which) {
                return@setSingleChoiceItems
            }
            val bioMetricType = BioMetricType.fromValue(which)
            when (bioMetricType) {
                BioMetricType.OFF -> {
                    val txt = getString(R.string.two_argument_colon, getString(R.string.settings_biometric_desc),
                        getString(R.string.settings_biometric_dialog_option_0))
                    b.settingsBiometricDesc.text = txt
                    persistentState.biometricAuthType = BioMetricType.OFF.action
                    persistentState.biometricAuthTime = Constants.INIT_TIME_MS
                }

                BioMetricType.IMMEDIATE -> {
                    val txt = getString(R.string.two_argument_colon, getString(R.string.settings_biometric_desc),
                        getString(R.string.settings_biometric_dialog_option_1))
                    b.settingsBiometricDesc.text = txt
                    persistentState.biometricAuthType = BioMetricType.IMMEDIATE.action
                    persistentState.biometricAuthTime = Constants.INIT_TIME_MS
                }

                BioMetricType.FIVE_MIN -> {
                    val txt = getString(R.string.two_argument_colon, getString(R.string.settings_biometric_desc),
                        getString(R.string.settings_biometric_dialog_option_2))
                    b.settingsBiometricDesc.text = txt
                    persistentState.biometricAuthType = BioMetricType.FIVE_MIN.action
                    persistentState.biometricAuthTime = System.currentTimeMillis()
                }

                BioMetricType.FIFTEEN_MIN -> {
                    val txt = getString(R.string.two_argument_colon, getString(R.string.settings_biometric_desc),
                        getString(R.string.settings_biometric_dialog_option_3))
                    b.settingsBiometricDesc.text = txt
                    persistentState.biometricAuthType = BioMetricType.FIFTEEN_MIN.action
                    persistentState.biometricAuthTime = System.currentTimeMillis()
                }
            }
            if (bioMetricType.enabled()) {
                Logger.i(LOG_TAG_UI, "biometric auth enabled, switching to app lock alias")
                LauncherSwitcher.switchLauncherAlias(applicationContext, APP_LOCK_ALIAS, HOME_ALIAS)
                logEvent("biometric auth enabled with type: $bioMetricType")
            } else {
                Logger.i(LOG_TAG_UI, "biometric auth disabled, switching to home alias")
                LauncherSwitcher.switchLauncherAlias(applicationContext, HOME_ALIAS, APP_LOCK_ALIAS)
                logEvent("biometric auth disabled")
            }
        }
        alertBuilder.create().show()
    }

    private fun invokeChangeLocaleDialog() {
        val alertBuilder = MaterialAlertDialogBuilder(this, R.style.App_Dialog_NoDim)
        alertBuilder.setTitle(getString(R.string.settings_locale_dialog_title))
        val languages = getLocaleEntries()
        val items = languages.keys.toTypedArray()
        val selectedKey = AppCompatDelegate.getApplicationLocales()
            .takeIf { !it.isEmpty }
            ?.get(0)
            ?.toLanguageTag()
        var checkedItem = 0
        languages.values.forEachIndexed { index, s ->
            if (s == selectedKey) {
                checkedItem = index
            }
        }
        alertBuilder.setSingleChoiceItems(items, checkedItem) { dialog, which ->
            dialog.dismiss()
            val item = items[which]
            val tag = languages[item] ?: ""
            if (tag.isBlank()) {
                AppCompatDelegate.setApplicationLocales(LocaleListCompat.getEmptyLocaleList())
            } else {
                // https://developer.android.com/guide/topics/resources/app-languages#app-language-settings
                val locale = Locale.forLanguageTag(languages.getOrDefault(item, "en-US"))
                AppCompatDelegate.setApplicationLocales(LocaleListCompat.create(locale))
            }
            logEvent("App locale changed to $tag")
        }
        alertBuilder.setNeutralButton(getString(R.string.settings_locale_dialog_neutral)) { dialog, _ ->
            dialog.dismiss()
            openUrl(this, getString(R.string.about_translate_link))
        }
        alertBuilder.create().show()
    }

    // read the list of supported languages from locale_config.xml
    private fun getLocalesFromLocaleConfig(): LocaleListCompat {
        val tagsList = mutableListOf<CharSequence>()
        try {
            val xpp: XmlPullParser = resources.getXml(R.xml.locale_config)
            while (xpp.eventType != XmlPullParser.END_DOCUMENT) {
                if (xpp.eventType == XmlPullParser.START_TAG) {
                    if (xpp.name == "locale") {
                        tagsList.add(xpp.getAttributeValue(0))
                      }
                  }
                  xpp.next()
              }
          } catch (e: XmlPullParserException) {
              Logger.e(LOG_TAG_UI, "error parsing locale_config.xml", e)
          } catch (e: IOException) {
              Logger.e(LOG_TAG_UI, "error parsing locale_config.xml", e)
          }

          return LocaleListCompat.forLanguageTags(tagsList.joinToString(","))
      }

      private fun getLocaleEntries(): Map<String, String> {
          val localeList = getLocalesFromLocaleConfig()
          val map = mutableMapOf<String, String>()

          // Add default/system locale option first
          map[getString(R.string.settings_locale_dialog_default)] = ""
          
          // Add all available locales from locale_config.xml
          for (i in 0 until localeList.size()) {
              localeList[i]?.let { locale ->
                  map[locale.displayName] = locale.toLanguageTag()
              }
          }
          return map
      }

      private fun invokeImportExport() {
          if (this.isFinishing || this.isDestroyed) {
              Logger.w(LOG_TAG_UI, "err opening bkup btmsheet, activity is destroyed")
              return
          }

          val bottomSheetFragment = BackupRestoreBottomSheet()
          bottomSheetFragment.show(this.supportFragmentManager, bottomSheetFragment.tag)
      }

      private fun openConsoleLogActivity() {
          try {
              val intent = Intent(this, ConsoleLogActivity::class.java)
              startActivity(intent)
          } catch (e: Exception) {
              Logger.e(LOG_TAG_UI, "err opening console log activity ${e.message}", e)
          }
      }

      fun showAppTriggerPackageDialog(context: Context, onPackageSet: (String) -> Unit) {
          val editText = AppCompatEditText(context).apply {
              hint = context.getString(R.string.adv_tasker_dialog_edit_hint)
              inputType = InputType.TYPE_CLASS_TEXT or InputType.TYPE_TEXT_FLAG_MULTI_LINE
              setHorizontallyScrolling(true)
              if (persistentState.appTriggerPackages.isNotEmpty()) {
                  setText(persistentState.appTriggerPackages)
              }
              setPadding(50, 40, 50, 40)
              gravity = Gravity.TOP or Gravity.START
              android.R.style.Widget_Material_EditText
          }

          val selectableTextView = AppCompatTextView(context).apply {
              text = context.getString(R.string.adv_tasker_dialog_msg)
              setTextIsSelectable(true)
              setPadding(50, 40, 50, 0)
              textSize = 16f
          }

          val instructionsTextView = AppCompatTextView(context).apply {
              text = context.getString(R.string.adv_tasker_dialog_instructions)
              setTextIsSelectable(true)
              setPadding(50, 40, 50, 0)
              textSize = 16f
          }

          // add a LinearLayout as the single child of the ScrollView, then add the text view and
          // edit text to the LinearLayout.
          val linearLayout = LinearLayout(context).apply {
              orientation = LinearLayout.VERTICAL
              addView(selectableTextView)
              addView(editText)
              addView(instructionsTextView)
          }

          val scrollView = ScrollView(context).apply {
              setPadding(40, 10, 40, 0)
              addView(linearLayout)
          }

          AlertDialog.Builder(context)
              .setTitle(context.getString(R.string.adv_taster_title))
              .setView(scrollView)
              .setPositiveButton(context.getString(R.string.lbl_save)) { dialog, _ ->
                  val pkgName = editText.text.toString().trim()
                  if (pkgName.isNotEmpty()) {
                      onPackageSet(pkgName)
                  }
                  dialog.dismiss()
              }
              .setNegativeButton(context.getString(R.string.lbl_cancel)) { dialog, _ -> dialog.cancel() }
              .show()
      }


    private fun Context.isDarkThemeOn(): Boolean {
        return resources.configuration.uiMode and Configuration.UI_MODE_NIGHT_MASK ==
                Configuration.UI_MODE_NIGHT_YES
    }

    private fun showThemeDialog() {
        val alertBuilder = MaterialAlertDialogBuilder(this, R.style.App_Dialog_NoDim)
        alertBuilder.setTitle(getString(R.string.settings_theme_dialog_title))
        val items = if (Build.VERSION.SDK_INT >= Build.VERSION_CODES.S) {
            arrayOf(
                getString(R.string.settings_theme_dialog_themes_1),
                getString(R.string.settings_theme_dialog_themes_2),
                getString(R.string.settings_theme_dialog_themes_3),
                getString(R.string.settings_theme_dialog_themes_4),
                getString(R.string.settings_theme_dialog_themes_5),
                getString(R.string.settings_theme_dialog_themes_6),
                getString(R.string.settings_theme_dialog_themes_7)
            )
        } else {
            arrayOf(
                getString(R.string.settings_theme_dialog_themes_1),
                getString(R.string.settings_theme_dialog_themes_2),
                getString(R.string.settings_theme_dialog_themes_3),
                getString(R.string.settings_theme_dialog_themes_4),
                getString(R.string.settings_theme_dialog_themes_5),
                getString(R.string.settings_theme_dialog_themes_6)
            )
        }
        val checkedItem = persistentState.theme
        alertBuilder.setSingleChoiceItems(items, checkedItem) { dialog, which ->
            dialog.dismiss()
            if (persistentState.theme == which) {
                return@setSingleChoiceItems
            }

            persistentState.theme = which
<<<<<<< HEAD
            isThemeChanged = true
=======
            logEvent("App theme changed, theme id: $theme")
>>>>>>> 78ef82b9
            when (which) {
                Themes.SYSTEM_DEFAULT.id -> {
                    if (isDarkThemeOn()) {
                        setThemeRecreate(R.style.AppTheme)
                    } else {
                        setThemeRecreate(R.style.AppThemeWhite)
                    }
                }
                Themes.LIGHT.id -> {
                    setThemeRecreate(R.style.AppThemeWhite)
                }
                Themes.DARK.id -> {
                    setThemeRecreate(R.style.AppTheme)
                }
                Themes.TRUE_BLACK.id -> {
                    setThemeRecreate(R.style.AppThemeTrueBlack)
                }
                Themes.LIGHT_PLUS.id -> {
                    setThemeRecreate(R.style.AppThemeWhitePlus)
                }
                Themes.DARK_PLUS.id -> {
                    setThemeRecreate(R.style.AppThemeTrueBlackPlus)
                }
                Themes.DARK_FROST.id -> {
                    setThemeRecreate(R.style.AppThemeTrueBlackFrost)
                }
            }
        }
        alertBuilder.create().show()
    }

    private fun setThemeRecreate(theme: Int) {
        setTheme(theme)
        recreate()
    }

    private fun showNotificationActionDialog() {
        val alertBuilder = MaterialAlertDialogBuilder(this, R.style.App_Dialog_NoDim)
        alertBuilder.setTitle(getString(R.string.settings_notification_dialog_title))
        val items =
            arrayOf(
                getString(R.string.settings_notification_dialog_option_1),
                getString(R.string.settings_notification_dialog_option_2),
                getString(R.string.settings_notification_dialog_option_3)
            )
        val checkedItem = persistentState.notificationActionType
        alertBuilder.setSingleChoiceItems(items, checkedItem) { dialog, which ->
            dialog.dismiss()
            if (persistentState.notificationActionType == which) {
                return@setSingleChoiceItems
            }

            when (NotificationActionType.getNotificationActionType(which)) {
                NotificationActionType.PAUSE_STOP -> {
                    b.genSettingsNotificationDesc.text =
                        getString(
                            R.string.settings_notification_desc,
                            getString(R.string.settings_notification_desc1)
                        )
                    persistentState.notificationActionType =
                        NotificationActionType.PAUSE_STOP.action
                }

                NotificationActionType.DNS_FIREWALL -> {
                    b.genSettingsNotificationDesc.text =
                        getString(
                            R.string.settings_notification_desc,
                            getString(R.string.settings_notification_desc2)
                        )
                    persistentState.notificationActionType =
                        NotificationActionType.DNS_FIREWALL.action
                }

                NotificationActionType.NONE -> {
                    b.genSettingsNotificationDesc.text =
                        getString(
                            R.string.settings_notification_desc,
                            getString(R.string.settings_notification_desc3)
                        )
                    persistentState.notificationActionType = NotificationActionType.NONE.action
                }
            }
            logEvent("Notification action type set to ${NotificationActionType.getNotificationActionType(which)}")
        }
        alertBuilder.create().show()
    }

    fun setFirebaseUserId(token: String) {
        try {
            FirebaseErrorReporting.setUserId(token)
        } catch (_: Exception) {
        }
    }

    private fun setupTokenUi() {
        val now = System.currentTimeMillis()
        val fortyFiveDaysMs = TimeUnit.DAYS.toMillis(TOKEN_REGENERATION_PERIOD_DAYS)

        var token = persistentState.firebaseUserToken
        var ts = persistentState.firebaseUserTokenTimestamp
        if (token.isBlank() || now - ts > fortyFiveDaysMs) {
            token = getRandomString(TOKEN_LENGTH)
            ts = now
            persistentState.firebaseUserToken = token
            persistentState.firebaseUserTokenTimestamp = ts
        }
    }

    override fun onResume() {
        super.onResume()
        // app notification permission android 13
        showEnableNotificationSettingIfNeeded()

        // If user enabled bubble toggle, re-check eligibility after coming back from Settings.
        if (isAtleastQ() && persistentState.firewallBubbleEnabled) {
            try {
                if (BubbleHelper.isBubbleEligible(this)) {
                    BubbleHelper.showBubble(this)
                }
            } catch (_: Exception) {
            }
        }
    }

    private fun registerForActivityResult() {
        // Sets up permissions request launcher.
        notificationPermissionResult =
            registerForActivityResult(ActivityResultContracts.RequestPermission()) {
                persistentState.shouldRequestNotificationPermission = it
                if (it) {
                    Logger.i(LOG_TAG_VPN, "User allowed notification permission for the app")
                    b.settingsActivityAppNotificationRl.visibility = View.VISIBLE
                    b.settingsActivityAppNotificationSwitch.isChecked = true
                } else {
                    Logger.w(LOG_TAG_VPN, "User rejected notification permission for the app")
                    b.settingsActivityAppNotificationRl.visibility = View.VISIBLE
                    b.settingsActivityAppNotificationSwitch.isChecked = false
                    invokeAndroidNotificationSetting()
                }
                logEvent("Notification permission granted: $it")
            }

        // Launcher for bubble channel settings.
        bubbleSettingsResult =
            registerForActivityResult(ActivityResultContracts.StartActivityForResult()) {
                // User may have toggled "Allow bubbles". Re-check and request bubble if eligible.
                if (!isAtleastQ()) return@registerForActivityResult

                if (!persistentState.firewallBubbleEnabled) return@registerForActivityResult

                try {
                    if (BubbleHelper.isBubbleEligible(this)) {
                        BubbleHelper.showBubble(this)
                    }
                } catch (e: Exception) {
                    Logger.w(LOG_TAG_UI, "err after bubble settings return: ${e.message}")
                }
            }
    }

    private fun invokeNotificationPermission() {
        if (!isAtleastT()) {
            // notification permission is needed for version 13 or above
            return
        }

        if (isNotificationPermissionGranted()) {
            // notification already granted
            invokeAndroidNotificationSetting()
            return
        }

        try {
            notificationPermissionResult.launch(Manifest.permission.POST_NOTIFICATIONS)
        } catch (e: ActivityNotFoundException) {
            Logger.e(
                LOG_TAG_VPN,
                "ActivityNotFoundException while requesting notification permission: ${e.message}",
                e
            )
            showToastUiCentered(
                this,
                getString(R.string.blocklist_update_check_failure),
                Toast.LENGTH_SHORT
            )
            // Fallback: try opening notification settings directly
            invokeAndroidNotificationSetting()
        } catch (e: Exception) {
            Logger.e(
                LOG_TAG_VPN,
                "err while requesting notification permission: ${e.message}",
                e
            )
            showToastUiCentered(
                this,
                getString(R.string.blocklist_update_check_failure),
                Toast.LENGTH_SHORT
            )
        }
    }

    private fun invokeAndroidNotificationSetting() {
        val packageName = this.packageName
        try {
            val intent = Intent()
            if (Utilities.isAtleastO()) {
                intent.action = Settings.ACTION_APP_NOTIFICATION_SETTINGS
                intent.putExtra(Settings.EXTRA_APP_PACKAGE, packageName)
            } else {
                intent.action = Settings.ACTION_APPLICATION_DETAILS_SETTINGS
                intent.addCategory(Intent.CATEGORY_DEFAULT)
                intent.data = "$SCHEME_PACKAGE:$packageName".toUri()
            }
            startActivity(intent)
        } catch (e: ActivityNotFoundException) {
            showToastUiCentered(
                this,
                getString(R.string.notification_screen_error),
                Toast.LENGTH_SHORT
            )
            Logger.w(LOG_TAG_UI, "activity not found ${e.message}", e)
        }
    }

    private fun showEnableNotificationSettingIfNeeded() {
        if (!isAtleastT()) {
            // notification permission and persistent is only needed for version 13 or above
            b.settingsActivityAppNotificationRl.visibility = View.GONE
            b.settingsActivityAppNotificationPersistentRl.visibility = View.GONE
            return
        }

        if (isNotificationPermissionGranted()) {
            // notification permission is granted to the app, enable switch
            b.settingsActivityAppNotificationRl.visibility = View.VISIBLE
            b.settingsActivityAppNotificationSwitch.isChecked = true
            if (!persistentState.shouldRequestNotificationPermission) {
                // if the user has already granted the permission, set the flag to true
                persistentState.shouldRequestNotificationPermission = true
            }
        } else {
            b.settingsActivityAppNotificationRl.visibility = View.VISIBLE
            b.settingsActivityAppNotificationSwitch.isChecked = false
            persistentState.shouldRequestNotificationPermission = false
        }
        b.settingsActivityAppNotificationPersistentRl.visibility = View.VISIBLE
        b.settingsActivityAppNotificationPersistentSwitch.isChecked =
            persistentState.persistentNotification
    }

    @RequiresApi(Build.VERSION_CODES.TIRAMISU)
    private fun isNotificationPermissionGranted(): Boolean {
        return ContextCompat.checkSelfPermission(this, Manifest.permission.POST_NOTIFICATIONS) ==
                PackageManager.PERMISSION_GRANTED
    }

    private fun enableAfterDelay(ms: Long, vararg views: View) {
        for (v in views) v.isEnabled = false

        delay(ms, lifecycleScope) { for (v in views) v.isEnabled = true }
    }

    private fun logEvent(details: String) {
        eventLogger.log(EventType.UI_TOGGLE, Severity.LOW, "Misc settings", EventSource.UI, false, details)
    }

    private fun io(f: suspend () -> Unit) = lifecycleScope.launch(Dispatchers.IO) { f() }
}<|MERGE_RESOLUTION|>--- conflicted
+++ resolved
@@ -130,12 +130,6 @@
 
     companion object {
         private const val SCHEME_PACKAGE = "package"
-<<<<<<< HEAD
-        private const val STORAGE_PERMISSION_CODE = 23
-        const val THEME_CHANGED_RESULT = 24
-        private const val KEY_THEME_CHANGE = "key_theme_change"
-=======
->>>>>>> 78ef82b9
     }
 
     override fun onCreate(savedInstanceState: Bundle?) {
@@ -1018,11 +1012,8 @@
             }
 
             persistentState.theme = which
-<<<<<<< HEAD
             isThemeChanged = true
-=======
             logEvent("App theme changed, theme id: $theme")
->>>>>>> 78ef82b9
             when (which) {
                 Themes.SYSTEM_DEFAULT.id -> {
                     if (isDarkThemeOn()) {
