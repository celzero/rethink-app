/*
Copyright 2020 RethinkDNS and its authors

Licensed under the Apache License, Version 2.0 (the "License");
you may not use this file except in compliance with the License.
You may obtain a copy of the License at

https://www.apache.org/licenses/LICENSE-2.0

Unless required by applicable law or agreed to in writing, software
distributed under the License is distributed on an "AS IS" BASIS,
WITHOUT WARRANTIES OR CONDITIONS OF ANY KIND, either express or implied.
See the License for the specific language governing permissions and
limitations under the License.
*/
package com.celzero.bravedns.ui.fragment

import Logger
import Logger.LOG_TAG_UI
import android.content.Context.INPUT_METHOD_SERVICE
import android.os.Bundle
import android.view.View
import android.view.inputmethod.InputMethodManager
import android.widget.CompoundButton
import androidx.appcompat.widget.SearchView
import androidx.core.content.ContextCompat
import androidx.core.view.isVisible
import androidx.fragment.app.Fragment
import androidx.lifecycle.lifecycleScope
import androidx.recyclerview.widget.LinearLayoutManager
import androidx.recyclerview.widget.RecyclerView
import by.kirich1409.viewbindingdelegate.viewBinding
import com.celzero.bravedns.R
import com.celzero.bravedns.adapter.ConnectionTrackerAdapter
import com.celzero.bravedns.database.ConnectionTrackerRepository
import com.celzero.bravedns.databinding.FragmentConnectionTrackerBinding
import com.celzero.bravedns.service.FirewallRuleset
import com.celzero.bravedns.service.PersistentState
import com.celzero.bravedns.ui.activity.NetworkLogsActivity
import com.celzero.bravedns.ui.activity.UniversalFirewallSettingsActivity
import com.celzero.bravedns.util.Constants
import com.celzero.bravedns.util.UIUtils.formatToRelativeTime
import com.celzero.bravedns.viewmodel.ConnectionTrackerViewModel
import com.celzero.bravedns.viewmodel.ConnectionTrackerViewModel.TopLevelFilter
import com.google.android.material.chip.Chip
import com.google.android.material.dialog.MaterialAlertDialogBuilder
import kotlinx.coroutines.Dispatchers
import kotlinx.coroutines.FlowPreview
import kotlinx.coroutines.flow.MutableStateFlow
import kotlinx.coroutines.flow.debounce
import kotlinx.coroutines.flow.distinctUntilChanged
import kotlinx.coroutines.launch
import org.koin.android.ext.android.inject
import org.koin.androidx.viewmodel.ext.android.viewModel

/** Captures network logs and stores in ConnectionTracker, a room database. */
class ConnectionTrackerFragment :
    Fragment(R.layout.fragment_connection_tracker), SearchView.OnQueryTextListener {
    private val b by viewBinding(FragmentConnectionTrackerBinding::bind)

    private var layoutManager: RecyclerView.LayoutManager? = null
    private val viewModel: ConnectionTrackerViewModel by viewModel()

    private var filterQuery: String = ""
    private var filterCategories: MutableSet<String> = mutableSetOf()
    private var filterType: TopLevelFilter = TopLevelFilter.ALL
    private val connectionTrackerRepository by inject<ConnectionTrackerRepository>()
    private val persistentState by inject<PersistentState>()

    private var fromWireGuardScreen: Boolean = false
    private var fromUniversalFirewallScreen: Boolean = false

    companion object {
        private const val TAG = "ConnTrackFrag"
        const val PROTOCOL_FILTER_PREFIX = "P:"
        private const val QUERY_TEXT_DELAY: Long = 1000

        fun newInstance(param: String): ConnectionTrackerFragment {
            val args = Bundle()
            args.putString(Constants.SEARCH_QUERY, param)
            val fragment = ConnectionTrackerFragment()
            fragment.arguments = args
            return fragment
        }
    }

    override fun onViewCreated(view: View, savedInstanceState: Bundle?) {
        super.onViewCreated(view, savedInstanceState)
        if (arguments != null) {
            val query = arguments?.getString(Constants.SEARCH_QUERY) ?: ""
            fromUniversalFirewallScreen = query.contains(UniversalFirewallSettingsActivity.RULES_SEARCH_ID)
            fromWireGuardScreen = query.contains(NetworkLogsActivity.RULES_SEARCH_ID_WIREGUARD)
            if (fromUniversalFirewallScreen) {
                val rule = query.split(UniversalFirewallSettingsActivity.RULES_SEARCH_ID)[1]
                filterCategories.add(rule)
                filterType = TopLevelFilter.BLOCKED
                viewModel.setFilter(filterQuery, filterCategories, filterType)
                hideSearchLayout()
            } else if (fromWireGuardScreen) {
                val rule = query.split(NetworkLogsActivity.RULES_SEARCH_ID_WIREGUARD)[1]
                filterQuery = rule
                filterType = TopLevelFilter.ALL
                viewModel.setFilter(filterQuery, filterCategories, filterType)
                hideSearchLayout()
            } else {
                b.connectionSearch.setQuery(query, true)
                viewModel.setFilter(query, filterCategories, filterType)
                setQueryFilter()
            }
        }
        initView()
        Logger.v(LOG_TAG_UI, "$TAG, view created from univ? $fromUniversalFirewallScreen, from wg? $fromWireGuardScreen")
    }

    private fun initView() {
        if (!persistentState.logsEnabled) {
            b.connectionListLogsDisabledTv.visibility = View.VISIBLE
            b.connectionCardViewTop.visibility = View.GONE
            return
        }

        b.connectionListLogsDisabledTv.visibility = View.GONE

        if (fromWireGuardScreen || fromUniversalFirewallScreen) {
            hideSearchLayout()
        } else {
            b.connectionCardViewTop.visibility = View.VISIBLE
        }
        b.connectionSearch.setOnQueryTextListener(this)

        setupRecyclerView()

        b.connectionSearch.setOnClickListener {
            showParentChipsUi()
            showChildChipsIfNeeded()
            b.connectionSearch.requestFocus()
            b.connectionSearch.onActionViewExpanded()
        }

        b.connectionFilterIcon.setOnClickListener { toggleParentChipsUi() }

        b.connectionDeleteIcon.setOnClickListener { showDeleteDialog() }

        remakeParentFilterChipsUi()
        remakeChildFilterChipsUi(FirewallRuleset.getBlockedRules())
    }

    private fun setupRecyclerView() {
        b.recyclerConnection.setHasFixedSize(true)
        layoutManager = LinearLayoutManager(requireContext())
        layoutManager?.isItemPrefetchEnabled = true
        b.recyclerConnection.layoutManager = layoutManager

        val recyclerAdapter = ConnectionTrackerAdapter(requireContext())
        recyclerAdapter.stateRestorationPolicy =
            RecyclerView.Adapter.StateRestorationPolicy.PREVENT_WHEN_EMPTY

        b.recyclerConnection.adapter = recyclerAdapter

        viewModel.connectionTrackerList.observe(viewLifecycleOwner) { pagingData ->
            recyclerAdapter.submitData(lifecycle, pagingData)
        }

        recyclerAdapter.addLoadStateListener { loadState ->
            val isEmpty = recyclerAdapter.itemCount < 1
            if (loadState.append.endOfPaginationReached && isEmpty) {
                if (fromUniversalFirewallScreen || fromWireGuardScreen) {
                    b.connectionListLogsDisabledTv.text = getString(R.string.ada_ip_no_connection)
                    b.connectionListLogsDisabledTv.visibility = View.VISIBLE
                    b.connectionCardViewTop.visibility = View.GONE
                } else {
                    b.connectionListLogsDisabledTv.visibility = View.GONE
                    b.connectionCardViewTop.visibility = View.VISIBLE
                }
                viewModel.connectionTrackerList.removeObservers(this)
                b.recyclerConnection.visibility = View.GONE
            } else {
                b.connectionListLogsDisabledTv.visibility = View.GONE
                if (!b.recyclerConnection.isVisible) b.recyclerConnection.visibility = View.VISIBLE
                if (fromUniversalFirewallScreen || fromWireGuardScreen) {
                    b.connectionCardViewTop.visibility = View.GONE
                } else {
                    b.connectionCardViewTop.visibility = View.VISIBLE
                }
            }
        }

        b.recyclerConnection.post {
            try {
                if (recyclerAdapter.itemCount > 0) {
                    recyclerAdapter.stateRestorationPolicy =
                        RecyclerView.Adapter.StateRestorationPolicy.ALLOW
                }
            } catch (_: Exception) {
                Logger.e(LOG_TAG_UI, "$TAG; err in setting the recycler restoration policy")
            }
        }
        b.recyclerConnection.layoutAnimation = null
        setupRecyclerScrollListener()
    }


    private fun hideSearchLayout() {
        b.connectionCardViewTop.visibility = View.GONE
    }

    override fun onResume() {
        super.onResume()
        // fix for #1939, OEM-specific bug, especially on heavily customized Android
        // some ROMs kill or freeze the keyboard/IME process to save memory or battery,
        // causing SearchView to stop receiving input events
        // this is a workaround to restart the IME process
        //b.connectionSearch.setQuery("", false)
        b.connectionSearch.clearFocus()

        val imm = requireContext().getSystemService(INPUT_METHOD_SERVICE) as InputMethodManager
        imm.restartInput(b.connectionSearch)
        b.connectionListRl.requestFocus()
    }

    private fun setupRecyclerScrollListener() {
        val scrollListener =
            object : RecyclerView.OnScrollListener() {

                override fun onScrolled(recyclerView: RecyclerView, dx: Int, dy: Int) {
                    super.onScrolled(recyclerView, dx, dy)

                    val firstChild = recyclerView.getChildAt(0)
                    if (firstChild == null) {
                        Logger.v(LOG_TAG_UI, "$TAG; err; no child views found in recyclerView")
                        return
                    }

                    val tag = firstChild.tag as? Long
                    if (tag == null) {
                        Logger.v(LOG_TAG_UI, "$TAG; err; tag is null for first child, rv")
                        return
                    }

                    b.connectionListScrollHeader.text = formatToRelativeTime(requireContext(), tag)
                    b.connectionListScrollHeader.visibility = View.VISIBLE
                }

                override fun onScrollStateChanged(recyclerView: RecyclerView, newState: Int) {
                    super.onScrollStateChanged(recyclerView, newState)
                    if (newState == RecyclerView.SCROLL_STATE_IDLE) {
                        b.connectionListScrollHeader.visibility = View.GONE
                    }
                }
            }
        b.recyclerConnection.addOnScrollListener(scrollListener)
    }

    private fun toggleParentChipsUi() {
        if (b.filterChipParentGroup.isVisible) {
            hideParentChipsUi()
            hideChildChipsUi()
        } else {
            showParentChipsUi()
            showChildChipsIfNeeded()
        }
    }

    private fun showChildChipsIfNeeded() {
        when (filterType) {
            TopLevelFilter.ALL -> {
                hideChildChipsUi()
            }
            TopLevelFilter.ALLOWED -> {
                showChildChipsUi()
            }
            TopLevelFilter.BLOCKED -> {
                showChildChipsUi()
            }
        }
    }

    private fun remakeParentFilterChipsUi() {
        b.filterChipParentGroup.removeAllViews()

        val all = makeParentChip(TopLevelFilter.ALL.id, getString(R.string.lbl_all), true)
        val allowed =
            makeParentChip(TopLevelFilter.ALLOWED.id, getString(R.string.lbl_allowed), false)
        val blocked =
            makeParentChip(TopLevelFilter.BLOCKED.id, getString(R.string.lbl_blocked), false)

        b.filterChipParentGroup.addView(all)
        b.filterChipParentGroup.addView(allowed)
        b.filterChipParentGroup.addView(blocked)
    }

    private fun makeParentChip(id: Int, label: String, checked: Boolean): Chip {
        val chip = this.layoutInflater.inflate(R.layout.item_chip_filter, b.root, false) as Chip
        chip.tag = id
        chip.text = label
        chip.isChecked = checked

        chip.setOnCheckedChangeListener { button: CompoundButton, isSelected: Boolean ->
            if (isSelected) { // apply filter only when the CompoundButton is selected
                applyParentFilter(button.tag)
            } else { // actions need to be taken when the button is unselected
                unselectParentsChipsUi(button.tag)
            }
        }

        return chip
    }

    private fun makeChildChip(id: String, titleResId: Int): Chip {
        val chip = this.layoutInflater.inflate(R.layout.item_chip_filter, b.root, false) as Chip
        chip.text = getString(titleResId)
        chip.chipIcon =
            ContextCompat.getDrawable(requireContext(), FirewallRuleset.getRulesIcon(id))
        chip.isCheckedIconVisible = false
        chip.tag = id

        chip.setOnCheckedChangeListener { compoundButton: CompoundButton, isSelected: Boolean ->
            applyChildFilter(compoundButton.tag, isSelected)
        }
        return chip
    }

    private fun applyParentFilter(tag: Any) {
        when (tag) {
            TopLevelFilter.ALL.id -> {
                filterCategories.clear()
                filterType = TopLevelFilter.ALL
                viewModel.setFilter(filterQuery, filterCategories, filterType)
                hideChildChipsUi()
            }
            TopLevelFilter.ALLOWED.id -> {
                filterCategories.clear()
                filterType = TopLevelFilter.ALLOWED
                viewModel.setFilter(filterQuery, filterCategories, filterType)
                remakeChildFilterChipsUi(FirewallRuleset.getAllowedRules())
                showChildChipsUi()
            }
            TopLevelFilter.BLOCKED.id -> {
                filterType = TopLevelFilter.BLOCKED
                viewModel.setFilter(filterQuery, filterCategories, filterType)
                remakeChildFilterChipsUi(FirewallRuleset.getBlockedRules())
                showChildChipsUi()
            }
        }
    }

    @OptIn(FlowPreview::class)
    private fun setQueryFilter() {
        lifecycleScope.launch {
            searchQuery
                .debounce(QUERY_TEXT_DELAY)
                .distinctUntilChanged()
                .collect { query ->
                    filterQuery = query
                    viewModel.setFilter(query, filterCategories, filterType)
                }
        }
    }

    val searchQuery = MutableStateFlow("")

    override fun onQueryTextSubmit(query: String): Boolean {
        searchQuery.value = query
        return true
    }

    override fun onQueryTextChange(query: String): Boolean {
        searchQuery.value = query
        return true
    }

    private fun showDeleteDialog() {
        val rule = filterCategories.firstOrNull()
        if (fromUniversalFirewallScreen && rule != null) {
            // Rule-specific deletion for Universal Firewall Settings
<<<<<<< HEAD
            val rule = filterCategories.first()
            MaterialAlertDialogBuilder(requireContext())
=======
            MaterialAlertDialogBuilder(requireContext(), R.style.App_Dialog_NoDim)
>>>>>>> 0c931d23
                .setTitle(R.string.conn_track_clear_rule_logs_title)
                .setMessage(R.string.conn_track_clear_rule_logs_message)
                .setCancelable(true)
                .setPositiveButton(getString(R.string.dns_log_dialog_positive)) { _, _ ->
                    io { connectionTrackerRepository.clearLogsByRule(rule) }
                }
                .setNegativeButton(getString(R.string.lbl_cancel)) { _, _ -> }
                .create()
                .show()
        } else {
            // Default deletion behavior - delete all logs
            MaterialAlertDialogBuilder(requireContext(), R.style.App_Dialog_NoDim)
                .setTitle(R.string.conn_track_clear_logs_title)
                .setMessage(R.string.conn_track_clear_logs_message)
                .setCancelable(true)
                .setPositiveButton(getString(R.string.dns_log_dialog_positive)) { _, _ ->
                    io { connectionTrackerRepository.clearAllData() }
                }
                .setNegativeButton(getString(R.string.lbl_cancel)) { _, _ -> }
                .create()
                .show()
        }}
    }

    private fun remakeChildFilterChipsUi(categories: List<FirewallRuleset>) {
        with(b.filterChipGroup) {
            removeAllViews()
            for (c in categories) {
                addView(makeChildChip(c.id, c.title))
            }
        }
    }

    private fun applyChildFilter(tag: Any, show: Boolean) {
        if (show) {
            filterCategories.add(tag.toString())
        } else {
            filterCategories.remove(tag.toString())
        }
        viewModel.setFilter(filterQuery, filterCategories, filterType)
    }

    // chips: all, allowed, blocked
    // when any chip other than "all" is selected, show the child chips.
    // ignore unselect events from allowed and blocked chip
    private fun unselectParentsChipsUi(tag: Any) {
        when (tag) {
            TopLevelFilter.ALL.id -> {
                showChildChipsUi()
            }
        }
    }

    private fun showChildChipsUi() {
        b.filterChipGroup.visibility = View.VISIBLE
    }

    private fun hideChildChipsUi() {
        b.filterChipGroup.visibility = View.GONE
    }

    private fun showParentChipsUi() {
        b.filterChipParentGroup.visibility = View.VISIBLE
    }

    private fun hideParentChipsUi() {
        b.filterChipParentGroup.visibility = View.GONE
    }

    private fun io(f: suspend () -> Unit) {
        lifecycleScope.launch(Dispatchers.IO) { f() }
    }
}<|MERGE_RESOLUTION|>--- conflicted
+++ resolved
@@ -373,12 +373,7 @@
         val rule = filterCategories.firstOrNull()
         if (fromUniversalFirewallScreen && rule != null) {
             // Rule-specific deletion for Universal Firewall Settings
-<<<<<<< HEAD
-            val rule = filterCategories.first()
-            MaterialAlertDialogBuilder(requireContext())
-=======
             MaterialAlertDialogBuilder(requireContext(), R.style.App_Dialog_NoDim)
->>>>>>> 0c931d23
                 .setTitle(R.string.conn_track_clear_rule_logs_title)
                 .setMessage(R.string.conn_track_clear_rule_logs_message)
                 .setCancelable(true)
