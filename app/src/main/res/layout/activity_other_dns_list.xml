<?xml version="1.0" encoding="utf-8"?>
<androidx.core.widget.NestedScrollView xmlns:android="http://schemas.android.com/apk/res/android"
    xmlns:app="http://schemas.android.com/apk/res-auto"
    android:layout_width="match_parent"
    android:layout_height="match_parent"
    android:background="?attr/background"
    android:fillViewport="true"
    android:orientation="vertical">

    <LinearLayout
        android:layout_width="match_parent"
        android:layout_height="wrap_content"
        android:orientation="vertical"
        android:padding="16dp"
        app:layout_behavior="@string/appbar_scrolling_view_behavior">

        <androidx.constraintlayout.widget.ConstraintLayout
            android:layout_width="match_parent"
            android:layout_height="wrap_content"
            android:layout_marginTop="10dp">

            <com.google.android.material.card.MaterialCardView
                android:id="@+id/card_doh"
                android:layout_width="0dp"
                android:layout_height="0dp"
                android:layout_margin="10dp"
                android:clickable="true"
                android:focusable="true"
                app:cardCornerRadius="8dp"
                app:cardElevation="4dp"
                app:cardUseCompatPadding="true"
                app:layout_constraintDimensionRatio="1:1"
                app:layout_constraintEnd_toStartOf="@+id/guideline_vertical_row1"
                app:layout_constraintStart_toStartOf="parent"
                app:layout_constraintTop_toTopOf="parent">

                <RelativeLayout
                    android:layout_width="match_parent"
                    android:layout_height="match_parent"
                    android:padding="16dp">

<<<<<<< HEAD
                    <androidx.appcompat.widget.AppCompatTextView
                        android:id="@+id/initial_doh"
                        android:layout_width="match_parent"
                        android:layout_height="wrap_content"
                        android:gravity="center"
                        android:padding="10dp"
                        android:text="@string/cd_custom_doh_url_name_default"
                        android:textColor="?attr/primaryTextColor"
                        android:textSize="@dimen/rethink_header_text" />

                    <androidx.appcompat.widget.AppCompatTextView
                        android:id="@+id/abbr_doh"
                        android:layout_width="match_parent"
                        android:layout_height="wrap_content"
                        android:layout_below="@id/initial_doh"
                        android:gravity="center"
                        android:text="@string/dc_doh"
                        android:textColor="?attr/primaryLightColorText"
                        android:textSize="@dimen/extra_large_font_text_view" />

=======
>>>>>>> e14cbe9f
                    <LinearLayout
                        android:id="@+id/icon_container_doh"
                        android:layout_width="wrap_content"
                        android:layout_height="wrap_content"
                        android:layout_alignParentBottom="true"
                        android:layout_centerHorizontal="true"
                        android:importantForAccessibility="noHideDescendants"
                        android:orientation="horizontal">

                        <androidx.appcompat.widget.AppCompatImageView
                            android:layout_width="wrap_content"
                            android:layout_height="wrap_content"
                            android:layout_margin="2dp"
                            android:src="@drawable/dot_yellow" />

                        <androidx.appcompat.widget.AppCompatImageView
                            android:layout_width="wrap_content"
                            android:layout_height="wrap_content"
                            android:layout_margin="2dp"
                            android:src="@drawable/dot_green" />

                    </LinearLayout>

                    <TextView
                        android:id="@+id/initial_doh"
                        android:layout_width="match_parent"
                        android:layout_height="wrap_content"
                        android:layout_above="@id/abbr_doh"
                        android:gravity="center"
                        android:padding="10dp"
                        android:text="@string/cd_custom_doh_url_name_default"
                        android:textColor="?attr/primaryTextColor"
                        android:textSize="@dimen/rethink_header_text" />

                    <TextView
                        android:id="@+id/abbr_doh"
                        android:layout_width="match_parent"
                        android:layout_height="wrap_content"
                        android:layout_above="@id/icon_container_doh"
                        android:layout_marginBottom="8dp"
                        android:ellipsize="end"
                        android:gravity="center"
                        android:maxLines="2"
                        android:text="@string/dc_doh"
                        android:textColor="?attr/primaryLightColorText"
                        android:textSize="@dimen/extra_large_font_text_view" />

                </RelativeLayout>
            </com.google.android.material.card.MaterialCardView>

            <com.google.android.material.card.MaterialCardView
                android:id="@+id/card_dot"
                android:layout_width="0dp"
                android:layout_height="0dp"
                android:layout_margin="10dp"
                android:clickable="true"
                android:focusable="true"
                app:cardCornerRadius="8dp"
                app:cardElevation="4dp"
                app:cardUseCompatPadding="true"
                app:layout_constraintDimensionRatio="1:1"
                app:layout_constraintStart_toEndOf="@+id/guideline_vertical_row1"
                app:layout_constraintTop_toTopOf="parent">

                <RelativeLayout
                    android:layout_width="match_parent"
                    android:layout_height="match_parent"
                    android:padding="16dp">

<<<<<<< HEAD
                    <androidx.appcompat.widget.AppCompatTextView
                        android:id="@+id/initial_dot"
                        android:layout_width="match_parent"
                        android:layout_height="wrap_content"
                        android:gravity="center"
                        android:padding="10dp"
                        android:text="@string/lbl_dot"
                        android:textColor="?attr/primaryTextColor"
                        android:textSize="@dimen/rethink_header_text" />

                    <androidx.appcompat.widget.AppCompatTextView
                        android:id="@+id/abbr_dot"
                        android:layout_width="match_parent"
                        android:layout_height="wrap_content"
                        android:layout_below="@id/initial_dot"
                        android:gravity="center"
                        android:text="@string/lbl_dot_abbr"
                        android:textSize="@dimen/extra_large_font_text_view" />

=======
>>>>>>> e14cbe9f
                    <LinearLayout
                        android:id="@+id/icon_container_dot"
                        android:layout_width="wrap_content"
                        android:layout_height="wrap_content"
                        android:layout_alignParentBottom="true"
                        android:layout_centerHorizontal="true"
                        android:importantForAccessibility="noHideDescendants"
                        android:orientation="horizontal">

                        <androidx.appcompat.widget.AppCompatImageView
                            android:layout_width="wrap_content"
                            android:layout_height="wrap_content"
                            android:layout_margin="2dp"
                            android:src="@drawable/dot_yellow" />

                        <androidx.appcompat.widget.AppCompatImageView
                            android:layout_width="wrap_content"
                            android:layout_height="wrap_content"
                            android:layout_margin="2dp"
                            android:src="@drawable/dot_green" />

                    </LinearLayout>

                    <TextView
                        android:id="@+id/initial_dot"
                        android:layout_width="match_parent"
                        android:layout_height="wrap_content"
                        android:layout_above="@id/abbr_dot"
                        android:gravity="center"
                        android:padding="10dp"
                        android:text="@string/lbl_dot"
                        android:textColor="?attr/primaryTextColor"
                        android:textSize="@dimen/rethink_header_text" />

                    <TextView
                        android:id="@+id/abbr_dot"
                        android:layout_width="match_parent"
                        android:layout_height="wrap_content"
                        android:layout_above="@id/icon_container_dot"
                        android:layout_marginBottom="8dp"
                        android:ellipsize="end"
                        android:gravity="center"
                        android:maxLines="2"
                        android:text="@string/lbl_dot_abbr"
                        android:textColor="?attr/primaryLightColorText"
                        android:textSize="@dimen/extra_large_font_text_view" />

                </RelativeLayout>
            </com.google.android.material.card.MaterialCardView>

            <!-- Vertical Guideline (for spacing) -->
            <androidx.constraintlayout.widget.Guideline
                android:id="@+id/guideline_vertical_row1"
                android:layout_width="wrap_content"
                android:layout_height="wrap_content"
                android:orientation="vertical"
                app:layout_constraintGuide_percent="0.5" />
        </androidx.constraintlayout.widget.ConstraintLayout>

        <androidx.constraintlayout.widget.ConstraintLayout
            android:layout_width="match_parent"
            android:layout_height="wrap_content"
            android:layout_marginTop="10dp">

            <com.google.android.material.card.MaterialCardView
                android:id="@+id/card_dnscrypt"
                android:layout_width="0dp"
                android:layout_height="0dp"
                android:layout_margin="10dp"
                android:clickable="true"
                android:focusable="true"
                app:cardCornerRadius="8dp"
                app:cardElevation="4dp"
                app:cardUseCompatPadding="true"
                app:layout_constraintDimensionRatio="1:1"
                app:layout_constraintEnd_toStartOf="@+id/guideline_vertical_row2"
                app:layout_constraintStart_toStartOf="parent"
                app:layout_constraintTop_toTopOf="parent">

                <RelativeLayout
                    android:layout_width="match_parent"
                    android:layout_height="match_parent"
                    android:gravity="center"
                    android:padding="16dp">

<<<<<<< HEAD
                    <androidx.appcompat.widget.AppCompatTextView
                        android:id="@+id/initial_dnscrypt"
                        android:layout_width="match_parent"
                        android:layout_height="wrap_content"
                        android:gravity="center"
                        android:padding="10dp"
                        android:text="@string/lbl_dc"
                        android:textColor="?attr/primaryTextColor"
                        android:textSize="@dimen/rethink_header_text" />

                    <androidx.appcompat.widget.AppCompatTextView
                        android:id="@+id/abbr_dnscrypt"
                        android:layout_width="match_parent"
                        android:layout_height="wrap_content"
                        android:layout_below="@id/initial_dnscrypt"
                        android:gravity="center"
                        android:text="@string/lbl_dc_abbr"
                        android:textColor="?attr/primaryLightColorText"
                        android:textSize="@dimen/extra_large_font_text_view" />

=======
>>>>>>> e14cbe9f
                    <LinearLayout
                        android:id="@+id/icon_container_dnscrypt"
                        android:layout_width="wrap_content"
                        android:layout_height="wrap_content"
                        android:layout_alignParentBottom="true"
                        android:layout_centerHorizontal="true"
                        android:importantForAccessibility="noHideDescendants"
                        android:orientation="horizontal">

                        <androidx.appcompat.widget.AppCompatImageView
                            android:layout_width="wrap_content"
                            android:layout_height="wrap_content"
                            android:layout_margin="2dp"
                            android:src="@drawable/dot_yellow" />

                        <androidx.appcompat.widget.AppCompatImageView
                            android:layout_width="wrap_content"
                            android:layout_height="wrap_content"
                            android:layout_margin="2dp"
                            android:src="@drawable/dot_green" />

                        <androidx.appcompat.widget.AppCompatImageView
                            android:layout_width="wrap_content"
                            android:layout_height="wrap_content"
                            android:layout_margin="2dp"
                            android:src="@drawable/dot_accent" />

                    </LinearLayout>

                    <TextView
                        android:id="@+id/initial_dnscrypt"
                        android:layout_width="match_parent"
                        android:layout_height="wrap_content"
                        android:layout_above="@id/abbr_dnscrypt"
                        android:gravity="center"
                        android:padding="10dp"
                        android:text="@string/lbl_dc"
                        android:textColor="?attr/primaryTextColor"
                        android:textSize="@dimen/rethink_header_text" />

                    <TextView
                        android:id="@+id/abbr_dnscrypt"
                        android:layout_width="match_parent"
                        android:layout_height="wrap_content"
                        android:layout_above="@id/icon_container_dnscrypt"
                        android:layout_marginBottom="8dp"
                        android:ellipsize="end"
                        android:gravity="center"
                        android:maxLines="2"
                        android:text="@string/lbl_dc_abbr"
                        android:textColor="?attr/primaryLightColorText"
                        android:textSize="@dimen/extra_large_font_text_view" />

                </RelativeLayout>
            </com.google.android.material.card.MaterialCardView>

            <com.google.android.material.card.MaterialCardView
                android:id="@+id/card_dnsproxy"
                android:layout_width="0dp"
                android:layout_height="0dp"
                android:layout_margin="10dp"
                android:clickable="true"
                android:focusable="true"
                app:cardCornerRadius="8dp"
                app:cardElevation="4dp"
                app:cardUseCompatPadding="true"
                app:layout_constraintDimensionRatio="1:1"
                app:layout_constraintStart_toEndOf="@+id/guideline_vertical_row2"
                app:layout_constraintTop_toTopOf="parent">

                <RelativeLayout
                    android:layout_width="match_parent"
                    android:layout_height="match_parent"
                    android:padding="16dp">

<<<<<<< HEAD
                    <androidx.appcompat.widget.AppCompatTextView
=======
                    <LinearLayout
                        android:id="@+id/icon_container_dnsproxy"
                        android:layout_width="wrap_content"
                        android:layout_height="wrap_content"
                        android:layout_alignParentBottom="true"
                        android:layout_centerHorizontal="true"
                        android:importantForAccessibility="noHideDescendants"
                        android:orientation="horizontal">

                        <androidx.appcompat.widget.AppCompatImageView
                            android:layout_width="wrap_content"
                            android:layout_height="wrap_content"
                            android:layout_margin="2dp"
                            android:src="@drawable/dot_red" />

                    </LinearLayout>

                    <TextView
>>>>>>> e14cbe9f
                        android:id="@+id/initial_dnsproxy"
                        android:layout_width="match_parent"
                        android:layout_height="wrap_content"
                        android:layout_above="@id/abbr_dnsproxy"
                        android:gravity="center"
                        android:padding="10dp"
                        android:text="@string/lbl_dp"
                        android:textColor="?attr/primaryTextColor"
                        android:textSize="@dimen/rethink_header_text" />

                    <androidx.appcompat.widget.AppCompatTextView
                        android:id="@+id/abbr_dnsproxy"
                        android:layout_width="match_parent"
                        android:layout_height="wrap_content"
                        android:layout_above="@id/icon_container_dnsproxy"
                        android:layout_marginBottom="8dp"
                        android:ellipsize="end"
                        android:gravity="center"
                        android:maxLines="2"
                        android:text="@string/lbl_dp_abbr"
                        android:textColor="?attr/primaryLightColorText"
                        android:textSize="@dimen/extra_large_font_text_view" />

                </RelativeLayout>
            </com.google.android.material.card.MaterialCardView>

            <androidx.constraintlayout.widget.Guideline
                android:id="@+id/guideline_vertical_row2"
                android:layout_width="wrap_content"
                android:layout_height="wrap_content"
                android:orientation="vertical"
                app:layout_constraintGuide_percent="0.5" />
        </androidx.constraintlayout.widget.ConstraintLayout>

        <androidx.constraintlayout.widget.ConstraintLayout
            android:layout_width="match_parent"
            android:layout_height="wrap_content"
            android:layout_marginTop="10dp">

            <com.google.android.material.card.MaterialCardView
                android:id="@+id/card_odoh"
                android:layout_width="0dp"
                android:layout_height="0dp"
                android:layout_margin="10dp"
                android:clickable="true"
                android:focusable="true"
                app:cardCornerRadius="8dp"
                app:cardElevation="4dp"
                app:cardUseCompatPadding="true"
                app:layout_constraintDimensionRatio="1:1"
                app:layout_constraintEnd_toStartOf="@+id/guideline_vertical"
                app:layout_constraintStart_toStartOf="parent"
                app:layout_constraintTop_toTopOf="parent">

                <RelativeLayout
                    android:layout_width="match_parent"
                    android:layout_height="match_parent"
                    android:padding="16dp">

<<<<<<< HEAD
                    <androidx.appcompat.widget.AppCompatTextView
                        android:id="@+id/initial_odoh"
                        android:layout_width="match_parent"
                        android:layout_height="wrap_content"
                        android:gravity="center"
                        android:padding="10dp"
                        android:text="@string/lbl_odoh"
                        android:textColor="?attr/primaryTextColor"
                        android:textSize="@dimen/rethink_header_text" />

                    <androidx.appcompat.widget.AppCompatTextView
                        android:id="@+id/abbr_odoh"
                        android:layout_width="match_parent"
                        android:layout_height="wrap_content"
                        android:layout_below="@id/initial_odoh"
                        android:gravity="center"
                        android:text="@string/lbl_odoh_abbr"
                        android:textColor="?attr/primaryLightColorText"
                        android:textSize="@dimen/extra_large_font_text_view" />

=======
>>>>>>> e14cbe9f
                    <LinearLayout
                        android:id="@+id/icon_container_odoh"
                        android:layout_width="wrap_content"
                        android:layout_height="wrap_content"
                        android:layout_alignParentBottom="true"
                        android:layout_centerHorizontal="true"
                        android:importantForAccessibility="noHideDescendants"
                        android:orientation="horizontal">

                        <androidx.appcompat.widget.AppCompatImageView
                            android:layout_width="wrap_content"
                            android:layout_height="wrap_content"
                            android:layout_margin="2dp"
                            android:src="@drawable/dot_yellow" />

                        <androidx.appcompat.widget.AppCompatImageView
                            android:layout_width="wrap_content"
                            android:layout_height="wrap_content"
                            android:layout_margin="2dp"
                            android:src="@drawable/dot_green" />

                        <androidx.appcompat.widget.AppCompatImageView
                            android:layout_width="wrap_content"
                            android:layout_height="wrap_content"
                            android:layout_margin="2dp"
                            android:src="@drawable/dot_accent" />

                    </LinearLayout>

                    <TextView
                        android:id="@+id/initial_odoh"
                        android:layout_width="match_parent"
                        android:layout_height="wrap_content"
                        android:layout_above="@id/abbr_odoh"
                        android:gravity="center"
                        android:padding="10dp"
                        android:text="@string/lbl_odoh"
                        android:textColor="?attr/primaryTextColor"
                        android:textSize="@dimen/rethink_header_text" />

                    <TextView
                        android:id="@+id/abbr_odoh"
                        android:layout_width="match_parent"
                        android:layout_height="wrap_content"
                        android:layout_above="@id/icon_container_odoh"
                        android:layout_marginBottom="8dp"
                        android:ellipsize="end"
                        android:gravity="center"
                        android:maxLines="2"
                        android:text="@string/lbl_odoh_abbr"
                        android:textColor="?attr/primaryLightColorText"
                        android:textSize="@dimen/extra_large_font_text_view" />
                </RelativeLayout>
            </com.google.android.material.card.MaterialCardView>

            <androidx.constraintlayout.widget.Guideline
                android:id="@+id/guideline_vertical"
                android:layout_width="wrap_content"
                android:layout_height="wrap_content"
                android:orientation="vertical"
                app:layout_constraintGuide_percent="0.5" />

            <com.google.android.material.card.MaterialCardView
                android:id="@+id/card_rethink_dns"
                android:layout_width="0dp"
                android:layout_height="0dp"
                android:layout_margin="10dp"
                android:clickable="true"
                android:focusable="true"
                app:cardCornerRadius="8dp"
                app:cardElevation="4dp"
                app:cardUseCompatPadding="true"
                app:layout_constraintDimensionRatio="1:1"
                app:layout_constraintStart_toEndOf="@+id/guideline_vertical"
                app:layout_constraintTop_toTopOf="parent">

                <RelativeLayout
                    android:layout_width="match_parent"
                    android:layout_height="match_parent"
                    android:padding="16dp">

<<<<<<< HEAD
                    <androidx.appcompat.widget.AppCompatTextView
                        android:id="@+id/initial_rethink_dns"
                        android:layout_width="match_parent"
                        android:layout_height="wrap_content"
                        android:gravity="center"
                        android:padding="10dp"
                        android:text="@string/lbl_rdns"
                        android:textColor="?attr/primaryTextColor"
                        android:textSize="@dimen/rethink_header_text" />

                    <androidx.appcompat.widget.AppCompatTextView
                        android:id="@+id/abbr_rethink_dns"
                        android:layout_width="match_parent"
                        android:layout_height="wrap_content"
                        android:layout_below="@id/initial_rethink_dns"
                        android:gravity="center"
                        android:text="@string/dc_rethink_dns_radio"
                        android:textColor="?attr/primaryLightColorText"
                        android:textSize="@dimen/extra_large_font_text_view" />

=======
>>>>>>> e14cbe9f
                    <LinearLayout
                        android:id="@+id/icon_container_rethink_dns"
                        android:layout_width="wrap_content"
                        android:layout_height="wrap_content"
                        android:layout_alignParentBottom="true"
                        android:layout_centerHorizontal="true"
                        android:importantForAccessibility="noHideDescendants"
                        android:orientation="horizontal">

                        <androidx.appcompat.widget.AppCompatImageView
                            android:layout_width="wrap_content"
                            android:layout_height="wrap_content"
                            android:layout_margin="2dp"
                            android:src="@drawable/dot_red" />

                        <androidx.appcompat.widget.AppCompatImageView
                            android:layout_width="wrap_content"
                            android:layout_height="wrap_content"
                            android:layout_margin="2dp"
                            android:src="@drawable/dot_yellow" />

                        <androidx.appcompat.widget.AppCompatImageView
                            android:layout_width="wrap_content"
                            android:layout_height="wrap_content"
                            android:layout_margin="2dp"
                            android:src="@drawable/dot_green" />
                    </LinearLayout>

                    <TextView
                        android:id="@+id/initial_rethink_dns"
                        android:layout_width="match_parent"
                        android:layout_height="wrap_content"
                        android:layout_above="@id/abbr_rethink_dns"
                        android:gravity="center"
                        android:padding="10dp"
                        android:text="@string/lbl_rdns"
                        android:textColor="?attr/primaryTextColor"
                        android:textSize="@dimen/rethink_header_text" />

                    <TextView
                        android:id="@+id/abbr_rethink_dns"
                        android:layout_width="match_parent"
                        android:layout_height="wrap_content"
                        android:layout_above="@id/icon_container_rethink_dns"
                        android:layout_marginBottom="8dp"
                        android:ellipsize="end"
                        android:gravity="center"
                        android:maxLines="2"
                        android:text="@string/dc_rethink_dns_radio"
                        android:textColor="?attr/primaryLightColorText"
                        android:textSize="@dimen/extra_large_font_text_view" />

                </RelativeLayout>
            </com.google.android.material.card.MaterialCardView>
        </androidx.constraintlayout.widget.ConstraintLayout>

        <LinearLayout
            android:layout_width="wrap_content"
            android:layout_height="wrap_content"
            android:layout_marginStart="20dp"
            android:layout_marginTop="25dp"
            android:layout_marginEnd="20dp"
            android:alpha="0.9"
            android:gravity="center"
            android:orientation="horizontal">

            <androidx.appcompat.widget.AppCompatTextView
                android:layout_width="wrap_content"
                android:layout_height="wrap_content"
                android:layout_gravity="center"
                android:drawableStart="@drawable/dot_red"
                android:drawablePadding="2dp"
                android:fontFamily="sans-serif-smallcaps"
                android:gravity="center"
                android:padding="5dp"
                android:text="@string/lbl_fast" />

            <androidx.appcompat.widget.AppCompatTextView
                android:layout_width="wrap_content"
                android:layout_height="wrap_content"
                android:layout_gravity="center"
                android:drawableStart="@drawable/dot_yellow"
                android:drawablePadding="2dp"
                android:fontFamily="sans-serif-smallcaps"
                android:gravity="center"
                android:padding="5dp"
                android:text="@string/lbl_private" />

            <androidx.appcompat.widget.AppCompatTextView
                android:layout_width="wrap_content"
                android:layout_height="wrap_content"
                android:layout_gravity="center"
                android:drawableStart="@drawable/dot_green"
                android:drawablePadding="2dp"
                android:fontFamily="sans-serif-smallcaps"
                android:gravity="center"
                android:padding="5dp"
                android:text="@string/lbl_secure" />

            <androidx.appcompat.widget.AppCompatTextView
                android:layout_width="wrap_content"
                android:layout_height="wrap_content"
                android:layout_gravity="center"
                android:drawableStart="@drawable/dot_accent"
                android:drawablePadding="2dp"
                android:fontFamily="sans-serif-smallcaps"
                android:gravity="center"
                android:padding="5dp"
                android:text="@string/lbl_anonymous" />

        </LinearLayout>
    </LinearLayout>
</androidx.core.widget.NestedScrollView><|MERGE_RESOLUTION|>--- conflicted
+++ resolved
@@ -39,29 +39,6 @@
                     android:layout_height="match_parent"
                     android:padding="16dp">
 
-<<<<<<< HEAD
-                    <androidx.appcompat.widget.AppCompatTextView
-                        android:id="@+id/initial_doh"
-                        android:layout_width="match_parent"
-                        android:layout_height="wrap_content"
-                        android:gravity="center"
-                        android:padding="10dp"
-                        android:text="@string/cd_custom_doh_url_name_default"
-                        android:textColor="?attr/primaryTextColor"
-                        android:textSize="@dimen/rethink_header_text" />
-
-                    <androidx.appcompat.widget.AppCompatTextView
-                        android:id="@+id/abbr_doh"
-                        android:layout_width="match_parent"
-                        android:layout_height="wrap_content"
-                        android:layout_below="@id/initial_doh"
-                        android:gravity="center"
-                        android:text="@string/dc_doh"
-                        android:textColor="?attr/primaryLightColorText"
-                        android:textSize="@dimen/extra_large_font_text_view" />
-
-=======
->>>>>>> e14cbe9f
                     <LinearLayout
                         android:id="@+id/icon_container_doh"
                         android:layout_width="wrap_content"
@@ -131,28 +108,6 @@
                     android:layout_height="match_parent"
                     android:padding="16dp">
 
-<<<<<<< HEAD
-                    <androidx.appcompat.widget.AppCompatTextView
-                        android:id="@+id/initial_dot"
-                        android:layout_width="match_parent"
-                        android:layout_height="wrap_content"
-                        android:gravity="center"
-                        android:padding="10dp"
-                        android:text="@string/lbl_dot"
-                        android:textColor="?attr/primaryTextColor"
-                        android:textSize="@dimen/rethink_header_text" />
-
-                    <androidx.appcompat.widget.AppCompatTextView
-                        android:id="@+id/abbr_dot"
-                        android:layout_width="match_parent"
-                        android:layout_height="wrap_content"
-                        android:layout_below="@id/initial_dot"
-                        android:gravity="center"
-                        android:text="@string/lbl_dot_abbr"
-                        android:textSize="@dimen/extra_large_font_text_view" />
-
-=======
->>>>>>> e14cbe9f
                     <LinearLayout
                         android:id="@+id/icon_container_dot"
                         android:layout_width="wrap_content"
@@ -238,29 +193,6 @@
                     android:gravity="center"
                     android:padding="16dp">
 
-<<<<<<< HEAD
-                    <androidx.appcompat.widget.AppCompatTextView
-                        android:id="@+id/initial_dnscrypt"
-                        android:layout_width="match_parent"
-                        android:layout_height="wrap_content"
-                        android:gravity="center"
-                        android:padding="10dp"
-                        android:text="@string/lbl_dc"
-                        android:textColor="?attr/primaryTextColor"
-                        android:textSize="@dimen/rethink_header_text" />
-
-                    <androidx.appcompat.widget.AppCompatTextView
-                        android:id="@+id/abbr_dnscrypt"
-                        android:layout_width="match_parent"
-                        android:layout_height="wrap_content"
-                        android:layout_below="@id/initial_dnscrypt"
-                        android:gravity="center"
-                        android:text="@string/lbl_dc_abbr"
-                        android:textColor="?attr/primaryLightColorText"
-                        android:textSize="@dimen/extra_large_font_text_view" />
-
-=======
->>>>>>> e14cbe9f
                     <LinearLayout
                         android:id="@+id/icon_container_dnscrypt"
                         android:layout_width="wrap_content"
@@ -336,9 +268,6 @@
                     android:layout_height="match_parent"
                     android:padding="16dp">
 
-<<<<<<< HEAD
-                    <androidx.appcompat.widget.AppCompatTextView
-=======
                     <LinearLayout
                         android:id="@+id/icon_container_dnsproxy"
                         android:layout_width="wrap_content"
@@ -357,7 +286,6 @@
                     </LinearLayout>
 
                     <TextView
->>>>>>> e14cbe9f
                         android:id="@+id/initial_dnsproxy"
                         android:layout_width="match_parent"
                         android:layout_height="wrap_content"
@@ -417,29 +345,6 @@
                     android:layout_height="match_parent"
                     android:padding="16dp">
 
-<<<<<<< HEAD
-                    <androidx.appcompat.widget.AppCompatTextView
-                        android:id="@+id/initial_odoh"
-                        android:layout_width="match_parent"
-                        android:layout_height="wrap_content"
-                        android:gravity="center"
-                        android:padding="10dp"
-                        android:text="@string/lbl_odoh"
-                        android:textColor="?attr/primaryTextColor"
-                        android:textSize="@dimen/rethink_header_text" />
-
-                    <androidx.appcompat.widget.AppCompatTextView
-                        android:id="@+id/abbr_odoh"
-                        android:layout_width="match_parent"
-                        android:layout_height="wrap_content"
-                        android:layout_below="@id/initial_odoh"
-                        android:gravity="center"
-                        android:text="@string/lbl_odoh_abbr"
-                        android:textColor="?attr/primaryLightColorText"
-                        android:textSize="@dimen/extra_large_font_text_view" />
-
-=======
->>>>>>> e14cbe9f
                     <LinearLayout
                         android:id="@+id/icon_container_odoh"
                         android:layout_width="wrap_content"
@@ -521,29 +426,6 @@
                     android:layout_height="match_parent"
                     android:padding="16dp">
 
-<<<<<<< HEAD
-                    <androidx.appcompat.widget.AppCompatTextView
-                        android:id="@+id/initial_rethink_dns"
-                        android:layout_width="match_parent"
-                        android:layout_height="wrap_content"
-                        android:gravity="center"
-                        android:padding="10dp"
-                        android:text="@string/lbl_rdns"
-                        android:textColor="?attr/primaryTextColor"
-                        android:textSize="@dimen/rethink_header_text" />
-
-                    <androidx.appcompat.widget.AppCompatTextView
-                        android:id="@+id/abbr_rethink_dns"
-                        android:layout_width="match_parent"
-                        android:layout_height="wrap_content"
-                        android:layout_below="@id/initial_rethink_dns"
-                        android:gravity="center"
-                        android:text="@string/dc_rethink_dns_radio"
-                        android:textColor="?attr/primaryLightColorText"
-                        android:textSize="@dimen/extra_large_font_text_view" />
-
-=======
->>>>>>> e14cbe9f
                     <LinearLayout
                         android:id="@+id/icon_container_rethink_dns"
                         android:layout_width="wrap_content"
