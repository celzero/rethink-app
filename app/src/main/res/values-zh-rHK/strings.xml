<?xml version="1.0" encoding="utf-8"?>
<resources>
    <string name="orbot_socks5_desc">將所有 TCP 連線轉發去 Orbot。</string>
    <string name="orbot_bs_status_1">將 %1$s 個連線轉發去 Orbot。</string>
    <string name="orbot_both">TCP + HTTP 代理</string>
    <string name="orbot_bs_status_2">設定咗 HTTP 代理（應用程式可能會唔理佢）。</string>
    <string name="orbot_bs_status_3">將 %1$s 轉發去 Orbot，亦已經設定咗 HTTP 代理。</string>
    <string name="orbot_bs_status_4">一鍵 Tor 代理（Orbot）設定。</string>
    <string name="orbot_status_arg_2">TCP</string>
    <string name="orbot_status_arg_3">DNS 同 TCP</string>
    <string name="orbot_http_desc">推薦應用程式使用 Orbot 嘅 HTTP 代理。</string>
    <string name="alert_firewall_accessibility_regrant_explanation">RethinkDNS 嘅無障礙服務停咗或者 hang 咗。如果您要繼續用<i>攔截未使用應用</i>呢個功能，<i><b>請去系統設定度強制停止並再次啓動</b></i> RethinkDNS。
\n
\nRethinkDNS 用咗無障礙服務嚟追蹤你用緊嘅 app（前景）同唔係用緊嘅 app（背景）。</string>
    <string name="status_protected_with_http_private_dns">被 HTTP 代理同私人 DNS 保護住</string>
    <string name="notification_action_dns_firewall_mode">DNS + 防火牆</string>
    <string name="settings_socks5_dialog_hint_ip">IP 地址</string>
    <string name="settings_socks5_dialog_hint_port">埠</string>
    <string name="settings_socks5_dialog_hint_username">帳號（可選）</string>
    <string name="hsf_vpn_dialog_message">RethinkDNS 需要設定本地 VPN 嘅權限，以加密裝置嘅 DNS 請求、實現網絡監測同執行防火牆規則。
\n
\nRethinkDNS 並唔會收集任何資料，同埋唔會以任何方式監視您。</string>
    <string name="dc_dns_website_heading">喺 DNS 日誌入面展示網站圖示（實驗性）</string>
    <string name="dc_check_update_desc">每<i>三</i>日檢查有冇攔截清單更新</string>
    <string name="dc_other_settings_heading">進階</string>
    <string name="about_bravedns_toreport_text">幫助同反饋</string>
    <string name="about_bug_no_log_dialog_message">拎唔到崩潰日誌。請問您係咪要手動報告漏洞？</string>
    <string name="about_version">v%1$s</string>
    <string name="about_settings_vpn_profile">VPN 配置</string>
    <string name="about_mozilla">RethinkDNS 係 Mozilla Builders MVP 計劃嘅一部分。</string>
    <string name="about_twitter">喺 Twitter 度追蹤我哋</string>
    <string name="about_faq_link">https://www.rethinkdns.com/faq</string>
    <string name="dns_mode_info_title">DNS</string>
    <string name="firewall_rules">網絡規則</string>
    <string name="orbot_explanation">Orbot 係一款能夠畀其他程式更<u>安全</u>咁連線去互聯網嘅免費代理應用程式。
\nOrbot 會用到 <u>Tor</u> 嚟加密您嘅網絡流量，幫您<u>繞過網絡審查</u>，同埋抵禦威脅個人自由同隱私嘅<u>網絡監視</u>。
\n<u>TCP 代理</u>：Rethink 只會將未被排除嘅應用程式嘅 TCP 連線轉發去 Orbot 。
\n<u>HTTP 代理</u>：Rethink 會<i>設定</i> HTTP 代理，但就唔會迫啲 app 去用佢。例如 Chrome 同 Firefox 之類嘅瀏覽器通常會去用個 HTTP 代理。用咗 HTTP(S) 代理嘅 app 會同時繞過防火牆同埋 DNS 規則。</string>
    <string name="settings_custom_downloader_desc">如果禁用，就會用 Android 內置嘅<i>下載管理器</i>。</string>
    <string name="settings_import_export_heading">備份同恢復</string>
    <string name="settings_import_export_desc">手動備份或者恢復程式資料同設定。</string>
    <string name="settings_socks_forwarding_desc_no_app">轉發緊去 %1$s:%2$s</string>
    <string name="settings_socks5_dialog_hint_password">密碼（可選）</string>
    <string name="settings_socks_forwarding_default_desc">轉發緊連線去 SOCKS5 端點。</string>
    <string name="settings_dns_proxy_dialog_header">設定 SOCKS5 代理</string>
    <string name="status_protected_with_tor">被 Tor 保護住</string>
    <string name="status_protected_with_private_dns">被私人 DNS 保護住</string>
    <string name="status_protected_with_tor_private_dns">被 Tor 同私人 DNS 保護住</string>
    <string name="status_protected_with_proxy_private_dns">被代理同私人 DNS 保護住</string>
    <string name="bsct_conn_rule_explanation"><u>#1</u>：阻止某個 app 上網。
\n <u>#2</u>：阻止任何想連去某個特定 IP 嘅 app。
\n <u>#3</u>：喺裝置鎖定時阻止所有連線（通用攔截規則）。
\n <u>#4</u>：阻止任何唔係用緊嘅 app 連線（通用攔截規則）。
\n <u>#5</u>：阻止唔識嘅 app 嘅連線（通用攔截規則）。
\n <u>#6</u>：攔截除咗 DNS 之外嘅所有 UDP 流量（通用攔截規則）。
\n <u>#7</u>：攔截繞過 DNS 嘅流量（通用攔截規則）。</string>
    <string name="doh_custom_url_remove_success">丟咗個端點。</string>
    <string name="dns_crypt_url_remove_success">丟咗個 DNSCrypt 解析服務。</string>
    <string name="search_rethinkplus_file_tag"><font size="12">搵攔截清單</font></string>
    <string name="app_mode_dns_firewall">DNS 同防火牆（默認）</string>
    <string name="dns_crypt_relay_remove_dialog_title">係咪刪除呢個 DNSCrypt 中繼？</string>
    <string name="app_mode_dns_low_battery">DNS（慳電）</string>
    <string name="app_mode_wireguard">VPN</string>
    <string name="info_dialog_copy_toast_msg">複製咗 IP 地址。</string>
    <string name="settings_enable_logs_desc">喺本地儲存 DNS 同防火牆日誌。</string>
    <string name="app_mode_dns">DNS</string>
    <string name="app_mode_firewall">防火牆</string>
    <string name="settings_enable_logs">啓用本地日誌</string>
    <string name="whats_dialog_title">v053n 嘅新內容</string>
    <string name="info_dialog_rethink_toast_msg">當做 RDNS+ DNS-over-HTTPS URL 複製咗</string>
    <string name="orbot_http">HTTP 代理</string>
    <string name="whats_new_version_update">&lt;b&gt;RA Fisher!&lt;/b&gt;&lt;br/&gt;&lt;br/&gt; 1. &lt;i&gt;新功能&lt;/i&gt;: 所有新嘅統計螢幕。&lt;br/&gt; 2. &lt;i&gt;新功能&lt;/i&gt;：使用螢幕鎖定保護此呢個應用程式。&lt;br/&gt; 3. &lt;i&gt;新功能&lt;/i&gt;：喺應用程式設置入面揀您鍾意嘅語言。&lt;br/&gt; 4. &lt;i&gt;新功能&lt;/i&gt;: 域名 + &lt;i&gt;Simple&lt;/i&gt; 視圖只顯示精心策劃嘅列表。&lt;br/&gt; 5. 改名：&lt;i&gt;閉關&lt;/i&gt;模式而家叫做&lt;i&gt;隔離&lt;/i&gt;模式。&lt;br/&gt; 6. 改名：&lt;i&gt;繞過應用程序規則&lt;/i&gt; 而家叫做&lt;i&gt;信任&lt;/i&gt; IP。&lt;br/&gt;7. 修復喺工作配置文件入面安裝 Rethink 時 hang 機嘅問題。&lt;br/&gt; 8. 而家喺鏟 app 時會順便鏟埋對應嘅應用程式規則。&lt;br/&gt; 9. 同埋少少 UI 更改同錯誤修復。&lt;br/&gt;&lt;br/&gt; &lt;a href=https://svc.rethinkdns.com/r/translate&gt;幫手翻譯呢個 app&lt;/a&gt;</string>
    <string name="cd_doh_dialog_heading">加 DNS over HTTPS</string>
    <string name="cd_doh_dialog_resolver_url">解析服務 URL</string>
    <string name="cd_dnscrypt_relay_heading">中繼</string>
    <string name="contributors_list">&lt;i&gt;Rethink 開放原始碼專案&lt;/i&gt;嘅存在歸功於呢啲喺佢嘅開發工作上傾瀉大量時間嘅志願者。&lt;br/&gt; &lt;br/&gt;🛡️ Android 應用程式 &lt;br/&gt; &lt;a href=https://github.com/BayLee4&gt;BayLee4&lt;/a&gt;&lt;br/&gt; &lt;a href=https://github.com/Ch4t4r&gt;Ch4t4r&lt;/a&gt;&lt;br/&gt; &lt;a href=https://github.com/HrBDev&gt;HrBDev&lt;/a&gt;&lt;br/&gt; &lt;a href=https://github.com/hussainmohd-a&gt;hussainmohd-a&lt;/a&gt;&lt;br/&gt; &lt;a href=https://github.com/ignoramous&gt;ignoramous&lt;/a&gt;&lt;br/&gt; &lt;a href=https://github.com/markwmuller&gt;markwmuller&lt;/a&gt;&lt;br/&gt; &lt;a href=https://github.com/Uldiniad&gt;Uldiniad&lt;/a&gt;&lt;br/&gt; &lt;a href=https://github.com/Poussinou&gt;Poussinou&lt;/a&gt;&lt;br/&gt; &lt;a href=https://github.com/pjosingh&gt;pjosingh&lt;/a&gt;&lt;br/&gt; &lt;br/&gt;🚂 網絡引擎 &lt;br/&gt; &lt;a href=https://github.com/alalamav&gt;alalamav&lt;/a&gt;&lt;br/&gt; &lt;a href=https://github.com/bemasc&gt;bemasc&lt;/a&gt;&lt;br/&gt; &lt;a href=https://github.com/dmcardle&gt;dmcardle&lt;/a&gt;&lt;br/&gt; &lt;a href=https://github.com/fortuna&gt;fortuna&lt;/a&gt;&lt;br/&gt; &lt;a href=https://github.com/ignoramous&gt;ignoramous&lt;/a&gt;&lt;br/&gt; &lt;a href=https://github.com/PeterDaveHello&gt;PeterDaveHello&lt;/a&gt;&lt;br/&gt; &lt;a href=https://github.com/santhosh-ponnusamy&gt;santhosh-ponnusamy&lt;/a&gt;&lt;br/&gt; &lt;a href=https://github.com/SeanBurford&gt;SeanBurford&lt;/a&gt;&lt;br/&gt; &lt;br/&gt;📚 解析服務 &lt;br/&gt; &lt;a href=https://github.com/ahmed-tasaly&gt;ahmed-tasaly&lt;/a&gt;&lt;br/&gt; &lt;a href=https://github.com/amithm7&gt;amithm7&lt;/a&gt;&lt;br/&gt; &lt;a href=https://github.com/arfshl&gt;arfshl&lt;/a&gt;&lt;br/&gt; &lt;a href=https://github.com/badmojr&gt;badmojr&lt;/a&gt;&lt;br/&gt; &lt;a href=https://github.com/bongochong&gt;bongochong&lt;/a&gt;&lt;br/&gt; &lt;a href=https://github.com/elliotwutingfeng&gt;elliotwutingfeng&lt;/a&gt;&lt;br/&gt; &lt;a href=https://github.com/georgyo&gt;georgyo&lt;/a&gt;&lt;br/&gt; &lt;a href=https://github.com/harish83a&gt;harish83a&lt;/a&gt;&lt;br/&gt; &lt;a href=https://github.com/ignoramous&gt;ignoramous&lt;/a&gt;&lt;br/&gt; &lt;a href=https://github.com/MasterKia&gt;MasterKia&lt;/a&gt;&lt;br/&gt; &lt;a href=https://github.com/mtxadmin&gt;mtxadmin&lt;/a&gt;&lt;br/&gt; &lt;a href=https://github.com/neneeen&gt;neneeen&lt;/a&gt;&lt;br/&gt; &lt;a href=https://github.com/PeterDaveHello&gt;PeterDaveHello&lt;/a&gt;&lt;br/&gt; &lt;a href=https://github.com/santhosh-ponnusamy&gt;santhosh-ponnusamy&lt;/a&gt;&lt;br/&gt; &lt;a href=https://github.com/shruuub&gt;shruuub&lt;/a&gt;&lt;br/&gt; &lt;a href=https://github.com/shuvashish76&gt;shuvashish76&lt;/a&gt;&lt;br/&gt; &lt;br/&gt;⚜ 社羣協管 &lt;br/&gt; &lt;a href=https://t.me/amithm7&gt;amithm7&lt;/a&gt;&lt;br/&gt; &lt;a href=https://t.me/ppatra&gt;ppatra&lt;/a&gt;&lt;br/&gt; &lt;a href=https://t.me/InFamous23&gt;InFamous23&lt;/a&gt;&lt;br/&gt; &lt;a href=https://t.me/TheTr1ckst3r&gt;TheTr1ckst3r&lt;/a&gt;&lt;br/&gt; &lt;a href=https://t.me/Ch4t4r&gt;Ch4t4r&lt;/a&gt;&lt;br/&gt; &lt;a href=https://t.me/Billi_ance&gt;Billi_ance&lt;/a&gt;&lt;br/&gt; &lt;a href=https://t.me/kaliangel&gt;kaliangel&lt;/a&gt;&lt;br/&gt; &lt;a href=https://github.com/PoneyClairDeLune&gt;PoneyClairDeLune&lt;/a&gt;&lt;br/&gt; &lt;br/&gt;📌 IP 地理位置資料庫 &lt;br/&gt; &lt;a href=https://db-ip.com&gt;db-ip.com&lt;/a&gt;&lt;br/&gt; &lt;br/&gt;❇ 翻譯 &lt;br/&gt; &lt;a href=https://weblate.org/en/&gt;Weblate&lt;/a&gt;&lt;br/&gt; &lt;br/&gt;🦆 圖標 &lt;br/&gt; &lt;a href=https://github.com/celzero/rethink-app/issues/346&gt;Icons&lt;/a&gt;&lt;br/&gt; &lt;br/&gt;📦 構建伺服器 &lt;br/&gt; &lt;a href=https://jitpack.io/&gt;JitPack&lt;/a&gt;&lt;br/&gt; &lt;a href=https://github.com/&gt;GitHub&lt;/a&gt;&lt;br/&gt;</string>
    <string name="dns_info_neutral">複製</string>
    <string name="dns_info_positive">確認</string>
    <string name="fapps_filter_parent_system">系統</string>
    <string name="firewall_rule_bypass_universal_ip">已繞行 IP</string>
    <string name="firewall_rule_device_lock">裝置已鎖定</string>
    <string name="firewall_rule_foreground">應用程式未使用</string>
    <string name="cd_remove_dialog_positive">刪除</string>
    <string name="cd_dialog_title">加網域</string>
    <string name="ada_app_unmetered">唔收費嘅網絡</string>
    <string name="ada_network_log_title">呢個 app 嘅網絡日誌</string>
    <string name="ada_app_metered">收費嘅網絡</string>
    <string name="ada_app_exclude">排除</string>
    <string name="rethink_sky_desc">超過 280 個地方；更長嘅在線時間；喺 cloudflare.com 上面行嘅中間解析服務</string>
    <string name="dc_rethink_dns">Rethink DNS</string>
    <string name="app_name">RethinkDNS</string>
    <string name="app_name_small_case">rethink</string>
    <string name="title_about">關於</string>
    <string name="title_settings">設定</string>
    <string name="settings_title_desc">一款可以高度自訂嘅 DNS 同防火牆軟件</string>
    <string name="about_title_desc">偵測同攔截網絡威脅，保護您嘅安全</string>
    <string name="txt_home">首頁</string>
    <string name="next">下一步</string>
    <string name="finish">搞掂</string>
    <string name="slide_2_title">歡迎</string>
    <string name="slide_1_title">自由同開放原始碼</string>
    <string name="rethink_plus">RethinkDNS Plus</string>
    <string name="rdns_plus">RDNS Plus</string>
    <string name="warning_title" description="Status indicator text shown in a warning notification.">警告： RethinkDNS 已被停用</string>
    <string name="dns_mode_notification_title">保護緊！連線咗去快速而且安全嘅 DNS。</string>
    <string name="firewall_mode_notification_title">保護緊！連線咗去防火牆。</string>
    <string name="hybrid_mode_notification_title">保護緊！連線咗去 DNS 同防火牆。</string>
    <string name="pause_mode_notification_title">暫停緊！攔截咗嘅程式仲係會被拒絕訪問網絡。</string>
    <string name="status_waiting" description="This text appears during the connection process if Intra needs user permission or the phone is offline.">等緊</string>
    <string name="status_failing" description="This text appears if the connection is currently not working correctly. [CHAR_LIMIT=NONE]">失敗</string>
    <string name="status_protected" description="This is a large message in a reassuring color.  It indicates that DNS queries can't be surveilled or modified in transit.">保護緊</string>
    <string name="status_app_error">應用程式錯誤</string>
    <string name="status_dns_error">DNS 錯誤</string>
    <string name="status_dns_server_down">DNS 伺服器離線</string>
    <string name="status_no_internet">冇網絡連線</string>
    <string name="status_protected_with_socks5_private_dns">被 SOCKS5 同私人 DNS 保護住</string>
    <string name="status_protected_with_socks5">被 SOCKS5 代理保護住</string>
    <string name="status_protected_with_http">被 HTTP 代理保護住</string>
    <string name="status_protected_with_proxy">被代理保護住</string>
    <string name="status_strict" description="This is similar to dns_on, but the protection is being provided by the operating system, not by Rethink.  It is not color-highlighted.">私人 DNS 開着咗</string>
    <string name="status_exposed" description="This is a large message in a scary color.  It indicates that DNS queries can be surveilled or modified in transit.">未保護</string>
    <string name="dns_explanation_dns_connected">連線咗去 RethinkDNS</string>
    <string name="dns_explanation_firewall_connected">連線咗去防火牆</string>
    <string name="dns_explanation_connected" description="The message will be shown when the DNS is connected">連線咗去 RethinkDNS 同防火牆</string>
    <string name="notification_action_resume_vpn">恢復</string>
    <string name="notification_action_pause_vpn">暫停</string>
    <string name="notification_action_stop_vpn">停止</string>
    <string name="notification_action_dns_mode">DNS</string>
    <string name="apps_info_title">應用程式</string>
    <string name="hybrid_mode_info_title">DNS + 防火牆</string>
    <string name="dns_mode_info_explanation_new">監測、攔截同加密 DNS 請求。</string>
    <string name="dns_firewall_mode_info_explanation_new">上面所有功能加埋繞過互聯網審查。</string>
    <string name="wireguard_mode_info_explanation_new">就嚟推出。</string>
    <string name="alert_permission_accessibility">權限 - 無障礙設定</string>
    <string name="alert_firewall_accessibility_explanation">RethinkDNS 用咗無障礙服務嚟追蹤你用緊嘅 app（前景）同唔係用緊嘅 app（背景）。
\n
\nRethinkDNS 並唔會收集任何資料，同埋唔會以任何方式監視您。</string>
    <string name="default_dns_name">RDNS 默認</string>
    <string name="custom_url_error_invalid_url">冇效嘅 URL</string>
    <string name="conn_track_clear_logs_title">係咪要丟哂所有網絡日誌？</string>
    <string name="conn_track_clear_logs_message">咁做只會丟咗網絡日誌，唔會影響防火牆規則。呢個動作冇得返轉頭㗎。請問您係咪想繼續？</string>
    <string name="dns_query_clear_logs_title">係咪要丟哂所有 DNS 日誌？</string>
    <string name="dns_query_clear_logs_message">咁做會丟咗裝置上面所有嘅 DNS 日誌。呢個動作冇得返轉頭㗎。請問您係咪想繼續？</string>
    <string name="bsct_app_info">應用程式資訊</string>
    <string name="always_on_dialog_heading">禁用永久連線 VPN</string>
    <string name="always_on_dialog_positive_btn">去設定</string>
    <string name="always_on_dialog_stop_heading">永久連線 VPN</string>
    <string name="always_on_dialog_neutral">設定</string>
    <string name="firewall_act_universal_tab">通用</string>
    <string name="firewall_act_network_monitor_tab">網絡日誌</string>
    <string name="dns_act_configure_tab">配置</string>
    <string name="dns_act_log">日誌</string>
    <string name="univ_firewall_dialog_title">係咪刪除 IP 規則？</string>
    <string name="univ_firewall_dialog_message">丟咗呢條規則將會容許任何嘅 app 連去呢個 IP 地址。您係咪要繼續？</string>
    <string name="doh_custom_url_remove_dialog_title">係咪刪除 DNS 端點？</string>
    <string name="doh_custom_url_remove_dialog_message">喺儲存咗嘅配置入面刪除呢個 DNS over HTTPS 端點。</string>
    <string name="dns_crypt_custom_url_remove_dialog_title">係咪刪除 DNSCrypt 解析服務？</string>
    <string name="dns_crypt_url_remove_dialog_message">喺儲存咗嘅配置入面刪除呢個 DNSCrypt 解析服務。</string>
    <string name="dns_crypt_relay_remove_dialog_message">喺儲存咗嘅配置入面刪除呢個 DNSCrypt 中繼。</string>
    <string name="dns_crypt_relay_remove_success">丟咗個 DNSCrypt 中繼。</string>
    <string name="dns_proxy_remove_dialog_title">係咪刪除呢個 DNS 代理？</string>
    <string name="dns_proxy_remove_dialog_message">喺儲存咗嘅配置入面刪除 DNS 代理。</string>
    <string name="dns_proxy_remove_success">丟咗個 DNSCrypt 代理。</string>
    <string name="local_blocklist_download">下載攔截清單</string>
    <string name="local_blocklist_download_desc">係咪下載攔截清單（大約 60 MB）嚟用呢個功能？</string>
    <string name="always_on_dialog_positive">停止</string>
    <string name="local_blocklist_redownload">已經係最新！</string>
    <string name="local_blocklist_redownload_desc">本地攔截清單已經係最新版本 v%1$s。</string>
    <string name="blocklist_update_check_not_required">攔截清單已經係最新版本。</string>
    <string name="refresh_complete">應用程式列表已經重新同步完。</string>
    <string name="show_logs_disabled_network_message">連線日誌被禁用咗。如果您想重新啓用，請去<i>設定</i>度打開<i>啓用本地日誌</i>。</string>
    <string name="show_logs_disabled_dns_message">DNS 請求日誌被禁用咗。如果您想重新啓用，請去<i>設定</i>度打開<i>啓用本地日誌</i>。</string>
    <string name="configure_dns_connected_doh_status">DNS over HTTPS</string>
    <string name="configure_dns_connected_dns_crypt_status">DNSCrypt</string>
    <string name="configure_dns_connected_dns_proxy_status">DNS 代理</string>
    <string name="configure_dns_connection_name">連線咗去 %1$s</string>
    <string name="configure_dns_crypt">DNSCrypt: %1$s 個解析服務</string>
    <string name="http_proxy_dialog_heading">設定 HTTP(S) 代理</string>
    <string name="http_proxy_dialog_desc">HTTP(S) 代理設定只係對應用程式嘅一個提醒，佢地依然係有得揀用定唔用呢個代理；但係例如 Chrome 同 Firefox 之類嘅瀏覽器就會去用個代理。用咗 HTTP(S) 代理嘅 app 會同時繞過防火牆同埋 DNS 規則。</string>
    <string name="download_update_dialog_title">有得更新！</string>
    <string name="download_update_dialog_message">已經有新版本可以喺網站度下載。您係咪想繼續？</string>
    <string name="download_update_dialog_message_ok_title">已經係最新！</string>
    <string name="download_update_dialog_message_ok">您已經裝咗最新版本。</string>
    <string name="download_update_dialog_message_success">攔截清單下載成功。</string>
    <string name="download_update_dialog_failure_title">似乎有啲咩出咗錯！</string>
    <string name="download_update_dialog_trylater_title">而家冇得更新</string>
    <string name="search_firewall_network_log"><font size="12">搵 app、IP、網域</font></string>
    <string name="search_firewall_all_apps"><font size="12">用 UID / 名搵 app</font></string>
    <string name="search_dns_logs"><font size="12">搵網域或者 IP</font></string>
    <string name="search_universal_ips"><font size="12">搵 IP</font></string>
    <string name="search_custom_domains"><font size="12">搵網域</font></string>
    <string name="settings_vpn_heading">vpn</string>
    <string name="info_dialog_url_copy_toast_msg">複製咗 URL</string>
    <string name="connection_http3">HTTP3</string>
    <string name="settings_ip_network_heading">揀 IP 版本</string>
    <string name="settings_ip_network_desc">喺唔同嘅互聯網協定版本之間揀。</string>
    <string name="settings_ptrans_heading">強制 IPv4 出站</string>
    <string name="settings_ptrans_desc">喺本地將出站嘅 IPv6 流量轉換做 IPv4 流量。在您連線到只有 IPv4 嘅網絡時用。</string>
    <string name="settings_allow_bypass_heading">允許繞行</string>
    <string name="settings_allow_bypass_desc">允許一啲 app 喺問過之後繞過 RethinkDNS 嘅防火牆。一啲例如 Zoom 同 Whatsapp 嘅音訊／視訊會議應用程式可能會需要呢個功能嚟正常運行。</string>
    <string name="settings_lock_down_mode_desc">當 VPN 喺閉關模式時，冇得允許繞行或者設定代理。<u>請移步 VPN 設定</u>。</string>
    <string name="settings_proxy_header">代理</string>
    <string name="settings_socks5_heading">設定 SOCKS5 代理</string>
    <string name="settings_socks5_desc">將連線轉發去 SOCKS5 端點。</string>
    <string name="settings_https_heading">設定 HTTP(S) 代理</string>
    <string name="settings_https_desc">呢個設定並唔係強制性嘅，而且應用程式可能唔會理佢。用咗 HTTP(S) 代理嘅 app 會同時繞過防火牆同埋 DNS 規則。</string>
    <string name="orbot">Orbot</string>
    <string name="orbot_socks5">僅 TCP 代理</string>
    <string name="orbot_both_desc">包哂上面嘅所有功能。</string>
    <string name="orbot_none">無（默認）</string>
    <string name="orbot_none_desc">唔包括上面嘅任何一個功能。</string>
    <string name="orbot_app_issue">開唔到 Orbot，裝咗佢未？</string>
    <string name="orbot_bs_status_trying_connect">設定緊 Orbot…</string>
    <string name="orbot_stop_dialog_title">要手動干預</string>
    <string name="orbot_stop_dialog_message_combo">%1$s
\n
\n%2$s</string>
    <string name="orbot_stop_dialog_message">RethinkDNS 已經停止向 Orbot 轉發連線，但 Orbot 可能仲係背景度行緊。</string>
    <string name="orbot_stop_dialog_dns_message">已經將 RethinkDNS 設定咗做將 DNS 請求轉發去 Orbot。請按需更改。</string>
    <string name="orbot_stop_dialog_negative">停止 Orbot</string>
    <string name="orbot_stop_dialog_neutral">更改 DNS</string>
    <string name="orbot_title">Orbot 同代理</string>
    <string name="orbot_install_dialog_title">係咪安裝 Orbot？</string>
    <string name="orbot_install_dialog_message">Orbot 會將 Tor 嘅特性同功能帶入去 Android 度。</string>
    <string name="orbot_install_dialog_positive">安裝</string>
    <string name="orbot_install_dialog_neutral">網站</string>
    <string name="orbot_website_link">https://guardianproject.info/apps/org.torproject.android/</string>
    <string name="orbot_download_link_website">https://github.com/guardianproject/orbot/releases</string>
    <string name="settings_orbot_heading">設定 Orbot</string>
    <string name="settings_orbot_header">Orbot\t❯</string>
    <string name="settings_orbot_desc">喺非 VPN 模式下用 HTTPS/SOCKS5 嘅 Orbot。</string>
    <string name="settings_orbot_install_desc">㩒一下呢度安裝 Orbot</string>
    <string name="settings_socks5_disabled_error">連線咗去 Orbot。請閂咗佢先。</string>
    <string name="settings_socks5_vpn_disabled_error">啓動 RethinkDNS 以繼續。</string>
    <string name="settings_orbot_disabled_error">熄咗 HTTP(S) 同埋／或者 SOCKS5 代理以繼續設定 Tor 代理。</string>
    <string name="settings_https_disabled_error">連線咗去 Orbot 。請閂咗佢先。</string>
    <string name="settings_orbot_notification_content">啓動唔到 Tor 代理。請手動開啓 Orbot 程式。</string>
    <string name="settings_orbot_notification_action">打開 Orbot</string>
    <string name="settings_general_header">一般設定</string>
    <string name="settings_network_all_networks">用所有用得嘅網絡（實驗性）</string>
    <string name="settings_network_all_networks_desc">如果開咗呢個，RethinkDNS 就會用所有用得嘅網絡嚟上網。如果冇開，就會用 Android 認爲<i>活躍</i>嘅網絡。</string>
    <string name="settings_autostart_bootup_heading">開機時自動開啓（實驗性）</string>
    <string name="settings_autostart_bootup_desc">如果熄機嘅時候 RethinkDNS 行緊，咁喺下次開機嘅時候就自動開。</string>
    <string name="settings_all_networks_dialog_title">注意！</string>
    <string name="settings_all_networks_dialog_message">如果開咗呢個，程式防火牆規則就唔會考慮網絡係收錢（例如流動數據）定唔收錢（例如 WiFi）。
\n
\n您係咪要繼續？</string>
    <string name="settings_all_networks_dialog_positive_btn">仍要啓用</string>
    <string name="settings_check_update_heading">檢查應用程式更新</string>
    <string name="settings_check_update_desc">每個禮拜自動檢查一次有冇更新。</string>
    <string name="settings_custom_downloader_heading">用 app 入面嘅下載器</string>
    <string name="settings_theme_heading">外觀</string>
    <string name="settings_theme_desc">暗色／亮色主題</string>
    <string name="settings_http_proxy_desc">轉發緊去 %1$s:%2$s</string>
    <string name="settings_http_proxy_dialog_title">自訂伺服器 URL</string>
    <string name="settings_http_proxy_error_text1">埠範圍喺 1024 到 65535 之間</string>
    <string name="settings_http_proxy_error_text2">冇效嘅埠</string>
    <string name="settings_http_proxy_error_text3">網域係空</string>
    <string name="settings_http_proxy_error_text4">伺服器連線失敗。請再嚟過。</string>
    <string name="settings_http_proxy_toast_success">HTTP 代理設定咗</string>
    <string name="settings_http_proxy_hostname">網域</string>
    <string name="settings_http_proxy_port">埠</string>
    <string name="settings_dns_proxy_dialog_app">應用程式</string>
    <string name="settings_dns_proxy_dialog_hostname">網域</string>
    <string name="settings_dns_proxy_dialog_port_number">埠</string>
    <string name="settings_dns_proxy_dialog_username">帳號</string>
    <string name="settings_dns_proxy_dialog_password">密碼</string>
    <string name="settings_dns_proxy_dialog_positive_btn">設定</string>
    <string name="settings_dns_proxy_dialog_app_desc">揀咗的 app 會被排除喺 VPN 之外，比佢爲你轉發連線。</string>
    <string name="settings_app_list_default_app">冇 app</string>
    <string name="settings_socks_forwarding_desc">轉發緊去 %1$s:%2$s，%3$s</string>
    <string name="settings_theme_dialog_title">外觀</string>
    <string name="settings_theme_dialog_themes_1">由系統設定</string>
    <string name="settings_theme_dialog_themes_2">亮色</string>
    <string name="settings_theme_dialog_themes_3">暗色</string>
    <string name="settings_theme_dialog_themes_4">純黑</string>
    <string name="settings_ip_dialog_title">揀 IP 版本</string>
    <string name="settings_ip_dialog_ipv4">IPv4（默認）</string>
    <string name="settings_ip_dialog_ipv6">IPv6（實驗性）</string>
    <string name="settings_ip_dialog_ipv46">自動（實驗性）</string>
    <string name="settings_ip_text_ipv4">IPv4</string>
    <string name="settings_ip_text_ipv6">IPv6</string>
    <string name="settings_ip_text_ipv46">自動</string>
    <string name="settings_selected_ip_desc">%1$s</string>
    <string name="settings_notification_heading">揀通知</string>
    <string name="settings_notification_desc">同 RethinkDNS 嘅通知一齊顯示嘅行爲掣：%1$s</string>
    <string name="settings_notification_desc1">暫停／停止（默認）</string>
    <string name="settings_notification_desc2">DNS / DNS + 防火牆</string>
    <string name="settings_notification_desc3">冇</string>
    <string name="settings_notification_dialog_title">揀通知行爲</string>
    <string name="settings_notification_dialog_option_1">"
\n暫停／停止（默認）：
\n比兩粒掣嚟快速暫停同停止 RethinkDNS。"</string>
    <string name="settings_notification_dialog_option_2">"
\nDNS / DNS + 防火牆：
\n比兩粒掣嚟快速咁喺慳電嘅 DNS 模式同普通嘅 DNS + 防火牆模式之間轉。"</string>
    <string name="settings_notification_dialog_option_3">"
\n冇：
\n唔比任何掣。
\n"</string>
    <string name="settings_selected_theme">而家嘅主題：%1$s</string>
    <string name="settings_protocol_translation_dns_inactive">轉去 DNS 或 DNS + 防火牆模式啓用呢個設定</string>
    <string name="apps_icon_content_desc">App Icon</string>
    <string name="firewall_status_unknown">未知</string>
    <string name="ct_bs_app_info_error">搵唔到應用程式資訊</string>
    <string name="firewall_card_status_active">%1$s 個 app</string>
    <string name="firewall_card_text_active">攔截 %1$s
\n繞行 %2$s
\n排除 %3$s
\n隔離 %4$s</string>
    <string name="firewall_card_text_inactive">請啓用防火牆模式。</string>
    <string name="dns_card_latency_active">延遲：%1$sms</string>
    <string name="dns_card_latency_inactive">請啓用 DNS 模式。</string>
    <string name="apps_card_ips_count">%1$s IP 同埠規則</string>
    <string name="hsf_start_btn_state">啓動</string>
    <string name="hsf_stop_btn_state">停止</string>
    <string name="hsf_uptime">（由 %1$s 開始啓動；協定：%2$s；類型：%3$s）</string>
    <string name="hsf_downtime">（由 %1$s 開始停用）</string>
    <string name="hsf_vpn_dialog_header">注意！</string>
    <string name="hsf_vpn_dialog_positive">繼續</string>
    <string name="hsf_vpn_prepare_failure">可能係冇咗 VPN 權限，亦都可能係某個 app 正處於永久連線 VPN 模式中。</string>
    <string name="hsf_start_dialog_header">啓動 %1$s</string>
    <string name="hsf_start_dialog_message">您距離安全嘅 Android 系統只有一步之遙：即時查看網絡活動，攔截網站、IP 同唔聽話嘅 app。</string>
    <string name="hsf_start_dialog_positive">啓動</string>
    <string name="hsf_whats_new_chip_text">新內容</string>
    <string name="hsf_proxy_chip_text">啓用咗代理</string>
    <string name="hsf_blocklist_chip_text_no_data">啓用 RDNS+</string>
    <string name="hsf_dns_logs_chip_text">DNS 日誌</string>
    <string name="hsf_network_logs_chip_text">網絡日誌</string>
    <string name="hsf_exclude_error">VPN 閉關模式下冇得排除</string>
    <string name="hsf_proxy_chip_removed_toast">移除咗代理</string>
    <string name="hsf_proxy_chip_remove_text">停止緊……</string>
    <string name="hsf_whats_new_remove_text">關閉緊……</string>
    <string name="hsf_blocklist_updating_text">啓動緊……</string>
    <string name="hsf_chip_appearance">主題：%1$s</string>
    <string name="hsf_pause_vpn_failure">暫停唔到：RethinkDNS 未啓用</string>
    <string name="hsf_pause_lockdown_failure">暫停唔到：RethinkDNS 用緊閉關模式</string>
    <string name="dns_logs_lifetime_queries">總請求：%1$s</string>
    <string name="dns_logs_blocked_queries">已攔截：%1$s</string>
    <string name="dc_block_heading">規則</string>
    <string name="dc_other_dns_heading">類型</string>
    <string name="dc_custom_dns_radio">其他 DNS</string>
    <string name="dc_rethink_dns_radio">RethinkDNS</string>
    <string name="dc_entries">%1$s 個項目 »</string>
    <string name="dc_local_block_heading">本地攔截清單</string>
    <string name="dc_local_block_desc_1">喺超過 195 條攔截清單之中揀。㩒一下呢度下載或者配置攔截清單。</string>
    <string name="dc_custom_block_desc">修改攔截網域同信任網域規則</string>
    <string name="dc_dns_website_desc">由 <i>nextdns.io</i> 同 <i>duckduckgo.com</i> 拎網站圖示。大約佔用 350 MB 磁碟空間</string>
    <string name="dc_dns_leaks_heading">防止 DNS 洩漏</string>
    <string name="dc_dns_leaks_desc">如果啓用，RethinkDNS 將捕獲埠 53 上的所有數據包，並將其轉送至您設定的 DNS 端點</string>
    <string name="dc_check_update_heading">攔截清單更新時提示</string>
    <string name="about_bravedns_whoarewe">RethinkDNS 係一項自由同開放原始碼嘅專案，由來自亞馬遜、IBM 同 Scientific Games 的前工程師領導。</string>
    <string name="about_bug_report_desc">電郵傳送崩潰日誌</string>
    <string name="about_join_telegram">Telegram</string>
    <string name="about_bug_report">漏洞報告</string>
    <string name="about_bug_report_dialog_positive_btn">發送電郵</string>
    <string name="about_bug_no_log_dialog_title">漏洞報告</string>
    <string name="about_bug_no_log_dialog_positive_btn">發送電郵</string>
    <string name="about_web">連結</string>
    <string name="about_website">訪問 rethinkdns.com</string>
    <string name="about_github">喺 GitHub 貢獻</string>
    <string name="about_faq">睇常見問題</string>
    <string name="about_docs">睇文檔</string>
    <string name="about_connect">聯繫我哋</string>
    <string name="about_sponsor_link_text">贊助</string>
    <string name="about_app">app</string>
    <string name="about_email">電郵聯繫</string>
    <string name="about_settings">系統</string>
    <string name="about_settings_app_info">App 資料</string>
    <string name="about_settings_notification">通知設定</string>
    <string name="about_whats_new">%1$s 嘅新內容</string>
    <string name="about_app_update_check">檢查應用更新</string>
    <string name="about_app_contributors">作者</string>
    <string name="about_dialog_positive_button">一齊出發</string>
    <string name="about_mail_to">hello@celzero.com</string>
    <string name="about_mail_to_string">mailto:</string>
    <string name="about_mail_subject">[RethinkDNS]:</string>
    <string name="about_mail_bugreport_subject">[RethinkDns]: Bug report</string>
    <string name="about_mail_bugreport_text">將呢封 email send 去：hello@celzero.com</string>
    <string name="about_mail_bugreport_share_title">揀電郵供應商</string>
    <string name="about_telegram_link">https://telegram.me/rethinkdns</string>
    <string name="about_docs_link">https://docs.rethinkdns.com/</string>
    <string name="about_github_link">https://github.com/celzero/rethink-app</string>
    <string name="about_twitter_handle">https://twitter.com/rethinkdns</string>
    <string name="about_website_link">https://www.rethinkdns.com/</string>
    <string name="about_mozilla_alumni_link">https://builders.mozilla.community/alumni.html</string>
    <string name="about_version_install_source">v%1$s (%2$s)</string>
    <string name="about_dialog_neutral_button">建議新特性</string>
    <string name="app_info_error">打開唔到 app 資訊。</string>
    <string name="vpn_profile_error">打開唔到 VPN 配置。</string>
    <string name="log_file_not_available">搵唔到崩潰報告</string>
    <string name="error_loading_log_file">讀取日誌檔錯誤</string>
    <string name="collecting_logs_progress_text">捕獲緊……</string>
    <string name="contributors_dialog_title">作者</string>
    <string name="cd_dns_crypt_title">解析服務</string>
    <string name="cd_custom_doh_dialog_title">自訂伺服器 URL</string>
    <string name="cd_custom_doh_url_name_default">DoH</string>
    <string name="cd_custom_doh_url_name">DoH %1$s</string>
    <string name="cd_custom_dns_proxy_title">自訂 DNS 代理</string>
    <string name="cd_custom_dns_proxy_name_default">代理</string>
    <string name="cd_custom_dns_proxy_name">代理 %1$s</string>
    <string name="cd_custom_dns_proxy_default_ip">127.0.0.1</string>
    <string name="cd_custom_dns_proxy_default_app">冇 app</string>
    <string name="cd_dns_proxy_mode_internal">內部</string>
    <string name="cd_dns_proxy_mode_external">外部</string>
    <string name="cd_dns_proxy_error_text_1">冇效嘅 IP 地址</string>
    <string name="cd_dns_proxy_error_text_2">埠應該喺 1024 到 65535 之間</string>
    <string name="cd_dns_proxy_error_text_3">冇效嘅埠</string>
    <string name="cd_dns_crypt_dialog_title">加 DNSCrypt 解析服務或者中繼</string>
    <string name="cd_dns_crypt_name_default">DNSCrypt</string>
    <string name="cd_dns_crypt_name">DNSCrypt %1$s</string>
    <string name="cd_dns_crypt_relay_name">DNS 中繼 %1$s</string>
    <string name="cd_dns_crypt_dialog_heading">加 DNSCrypt 解析服務或者中繼</string>
    <string name="cd_dns_crypt_resolver_heading">解析服務</string>
    <string name="cd_dns_crypt_relay_heading">中繼</string>
    <string name="cd_dns_crypt_dialog_name">名稱</string>
    <string name="cd_dns_crypt_dialog_stamp">印戳</string>
    <string name="cd_dns_crypt_dialog_desc">說明（可選）</string>
    <string name="cd_dialog_positive_btn">添加</string>
    <string name="cd_dns_crypt_error_text_1">印戳唔可以係空</string>
    <string name="cd_doh_dialog_resolver_name">解析服務名稱</string>
    <string name="ct_delete_logs_positive_btn">刪除日誌</string>
    <string name="ct_ip_details">%1$s (%2$s)</string>
    <string name="ctbs_app_info_not_available_toast">搵唔到程式設定頁</string>
    <string name="ctbs_app_other_apps">%1$s + %2$s 個其他應用程式</string>
    <string name="ctbs_block_other_apps">應用喺 %1$s 嘅規則亦會應用喺其他 %2$s 個應用程式</string>
    <string name="ctbs_proceed_positive_text">繼續</string>
    <string name="ctbs_dialog_negative_btn">返回</string>
    <string name="dns_log_dialog_positive">刪除日誌</string>
    <string name="dns_btm_sheet_dialog_message"> <Data> &lt;h3&gt;&lt;u&gt;&lt;font size=8&gt;%1$s&lt;/font&gt;&lt;/u&gt;：%2$s 份攔截清單&lt;/h3&gt;%3$s。&lt;br/&gt;&lt;br/&gt;</Data> </string>
    <string name="dns_btm_sheet_dialog_ips"> <Data> %1$s %2$s &lt;br/&gt;</Data> </string>
    <string name="dns_btm_sheet_chip">+%1$s 個其他 IP</string>
    <string name="dns_btm_resolved_crypt">%1$s 由 %2$s <u>匿名</u>解析</string>
    <string name="dns_btm_resolved_doh">%1$s 由 %2$s 解析</string>
    <string name="dns_btm_resolved_doh_no_server">解析咗 %1$s</string>
    <string name="dns_btm_latency_ms">%1$sms</string>
    <string name="dns_btm_record_type">請求類型：%1$s</string>
    <string name="hs_download_positive_default">確定</string>
    <string name="hs_download_positive_play_store">更新完</string>
    <string name="hs_download_positive_website">訪問網站</string>
    <string name="hs_download_negative_default">陣間提醒</string>
    <string name="univ_firewall_rule_1">裝置鎖定時攔截所有應用程式</string>
    <string name="univ_firewall_rule_2">攔截任何唔係用緊嘅應用程式</string>
    <string name="univ_firewall_rule_3">攔截未知嘅應用程式</string>
    <string name="univ_firewall_rule_4">攔截除咗 DNS 同 NTP 之外嘅所有 UDP 流量</string>
    <string name="univ_firewall_rule_5">攔截繞過 DNS 嘅流量</string>
    <string name="univ_firewall_rule_6">默認攔截所有新安裝嘅 app</string>
    <string name="univ_firewall_rule_7">喺 IPv6 攔截 IPv4 （實驗性）</string>
    <string name="univ_firewall_rule_8">攔截埠 80（唔安全嘅 HTTP）嘅流量</string>
    <string name="univ_firewall_rule_9">攔截收費網絡（流動數據）嘅流量</string>
    <string name="univ_firewall_rule_10">除咗繞行應用程式同 IP 之外全部攔截</string>
    <string name="univ_view_blocked_ip">IP 同埠規則</string>
    <string name="univ_view_blocked_ip_desc">修改攔截或者信任嘅 IP / 埠規則。</string>
    <string name="univ_ip_delete_individual_positive">刪除</string>
    <string name="univ_ip_delete_individual_toast">丟咗 %1$s。</string>
    <string name="univ_ip_delete_dialog_positive">全部刪除</string>
    <string name="univ_ip_delete_toast_success">已經丟哂所有 IP 規則。</string>
    <string name="univ_delete_firewall_dialog_title">係咪丟哂所有 IP 規則？</string>
    <string name="univ_delete_firewall_dialog_message">刪除呢啲規則將允許任何應用程式連線去呢啲而家被攔截咗嘅 IP。</string>
    <string name="univ_accessibility_crash_dialog_positive">去設定</string>
    <string name="univ_accessibility_dialog_positive">准許</string>
    <string name="univ_accessibility_dialog_negative">拒絕</string>
    <string name="dns_connected_rethink_plus">連咗線。用緊 %1$s 份攔截清單</string>
    <string name="dns_connected_no_count">連咗線</string>
    <string name="dns_connected">連咗線</string>
    <string name="dns_delete_positive">刪除</string>
    <string name="dns_crypt_relay_error_toast">未揀解析服務</string>
    <string name="dns_proxy_desc">%1$s:%2$s, %3$s</string>
    <string name="dns_proxy_desc_no_app">%1$s:%2$s</string>
    <string name="dns_proxy_dialog_message">應用程式名：%1$s
\n
\nIP 地址：%2$s
\n
\n埠：%3$s</string>
    <string name="dns_proxy_dialog_message_no_app">IP 地址：%1$s
\n
\n埠：%2$s</string>
    <string name="dns_query_latency">%1$sms</string>
    <string name="dns_proxy_dialog_header_dns">加 DNS 代理</string>
    <string name="dns_proxy_name">代理名</string>
    <string name="dns_proxy_app">應用程式</string>
    <string name="dns_proxy_ip_address">IP 地址</string>
    <string name="dns_proxy_port">埠</string>
    <string name="dns_proxy_positive_btn">添加</string>
    <string name="fapps_filter_clear_btn">清除</string>
    <string name="fapps_filter_parent_installed">裝咗嘅</string>
    <string name="fapps_filter_filter_heading">類型</string>
    <string name="fapps_filter_categories_heading">類別</string>
    <string name="fapps_info_dialog_message">阻止應用程式上網。限制訪問互聯網有助於避免不必要嘅數據使用，亦都有助於慳電。</string>
    <string name="fapps_info_dialog_positive_btn">瞭解</string>
    <string name="fapps_unmetered_unblock_dialog_title">喺唔收費嘅網絡放行</string>
    <string name="fapps_unmetered_block_dialog_title">喺唔收費嘅網絡攔截</string>
    <string name="fapps_unmetered_block_dialog_message">係咪喺唔收費嘅網絡（WiFi）攔截<i>呢度列出嘅</i>應用程式？</string>
    <string name="fapps_unmetered_unblock_dialog_message">係咪喺唔收費嘅網絡（WiFi）放行<i>呢度列出嘅</i>應用程式？</string>
    <string name="fapps_metered_block_dialog_title">喺收費嘅網絡攔截</string>
    <string name="fapps_metered_block_dialog_message">係咪喺收費嘅網絡（流動數據）攔截<i>呢度列出嘅</i>應用程式？</string>
    <string name="fapps_metered_unblock_dialog_message">係咪喺收費嘅網絡（流動數據）放行<i>呢度列出嘅</i>應用程式？</string>
    <string name="fapps_lockdown_hint">VPN 正處於閉關模式。防火牆將唔會遵守收費／唔收費規則。</string>
    <string name="fapps_all_network_hint"><u>用所有用得嘅網絡</u>開咗。防火牆將唔會遵守收費／唔收費規則。</string>
    <string name="fapps_firewall_filter_hint">喺列出嘅應用程式使用規則</string>
    <string name="fapps_firewall_filter_desc">顯示 <u>%1$s</u> %2$s 個 app</string>
    <string name="fapps_firewall_filter_desc_category">顯示分類 %3$s 嘅 <u>%1$s</u> %2$s 個應用</string>
    <string name="unicode_warning_sign">⚠</string>
    <string name="unicode_question_sign">❔</string>
    <string name="fav_icon">fav_icon</string>
    <string name="rules_load_failure_heading">注意</string>
    <string name="rules_load_failure_desc">搵唔到防火牆規則</string>
    <string name="rules_load_failure_reload">重載</string>
    <string name="fapps_metered_unblock_dialog_title">喺收費嘅網絡放行</string>
    <string name="socks5_proxy_toast_parameter">SOCKS5 代理</string>
    <string name="orbot_toast_parameter">Tor 代理</string>
    <string name="network_log_app_name_unknown">未知</string>
    <string name="network_log_app_name_unnamed">未命名（%1$s）</string>
    <string name="dns_crypt_connection_failure">連線去 DNSCrypt 伺服器時出錯。</string>
    <string name="dns_proxy_connection_failure">連線去 DNS 代理伺服器時出錯。</string>
    <string name="dns_proxy_connection_failure_lockdown">爲咗 %2$s 而在閉關模式下排除 %1$s 可以導致網絡問題。</string>
    <string name="dns_proxy_toast_parameter">DNS 代理</string>
    <string name="system_dns_connection_failure">確定唔到而家嘅 DNS 伺服器</string>
    <string name="copy_clipboard_label">URL</string>
    <string name="update_complete_snack_message">下載咗新版本。</string>
    <string name="update_complete_action_snack">重啓</string>
    <string name="settings_local_blocklist_in_use">用緊 %1$s 份攔截清單</string>
    <string name="settings_local_blocklist_dialog_positive">下載</string>
    <string name="settings_local_blocklist_version">版本：v%1$s</string>
    <string name="accessibility_notification_content">RethinkDNS 嘅無障礙服務停咗或者 hang 咗。而家唔再攔截背景應用。㩒一下重新啓用。</string>
    <string name="accessibility_failure_toast">RethinkDNS 嘅無障礙服務停咗或者 hang 咗。而家唔再攔截背景應用。</string>
    <string name="coming_soon_toast">就嚟推出</string>
    <string name="pause_text">已暫停</string>
    <string name="pause_desc">注意：%1$s 個攔截咗嘅 app 將會繼續被攔截。</string>
    <string name="other_dns_list_tab1">DoH</string>
    <string name="other_dns_list_tab2">Dnscrypt</string>
    <string name="other_dns_list_tab3">Dns Proxy</string>
    <string name="hs_btm_sheet_lock_down">冇得喺 VPN 處於<i>閉關模式</i>時轉模式。㩒一下<u>改 VPN 設定</u>。</string>
    <string name="firewall_rule_no_rule">冇規則</string>
    <string name="firewall_rule_block_app">應用程式已攔截</string>
    <string name="firewall_rule_block_unmetered">唔收費嘅網絡（WiFi）</string>
    <string name="firewall_rule_block_metered">收費嘅網絡（流動數據）</string>
    <string name="firewall_rule_univ_block_metered">收費嘅網絡（全局）</string>
    <string name="firewall_rule_isolate">隔離模式</string>
    <string name="firewall_rule_block_app_new_install">新 App</string>
    <string name="firewall_rule_block_app_exception">錯誤</string>
    <string name="firewall_rule_block_ip">IP / 埠（App）</string>
    <string name="firewall_rule_trusted_ip">已信任 IP</string>
    <string name="firewall_rule_unknown">未知來源</string>
    <string name="firewall_rule_block_udp_ntp">攔截咗 UDP</string>
    <string name="firewall_rule_block_dns_bypass">繞過咗 DNS</string>
    <string name="firewall_rule_exempt_app_bypass_univ">繞過咗 App</string>
    <string name="firewall_rule_exempt_dns_proxied">代理咗 DNS</string>
    <string name="firewall_rule_no_rule_desc">此連線無匹配的防火牆規則。</string>
    <string name="firewall_rule_exempt_orbot_setup">設定 Orbot</string>
    <string name="firewall_rule_block_http">唔安全嘅 HTTP</string>
    <string name="firewall_rule_global_lockdown">閉關模式</string>
    <string name="new_app_bulk_notification_title">注意</string>
    <string name="new_app_bulk_notification_content">RethinkDNS 攔截咗 %1$s 款新應用程式。㩒一下睇下或者更改。</string>
    <string name="new_app_notification_content">RethinkDNS 攔截咗新安裝嘅應用程式，%1$s。</string>
    <string name="new_app_notification_action_deny">繼續攔截</string>
    <string name="notif_dialog_pause_dialog_positive">恢復</string>
    <string name="notif_dialog_pause_dialog_negative">忽略</string>
    <string name="notif_dialog_pause_dialog_neutral">顯示</string>
    <string name="notif_channel_vpn_notification">VPN 已啓用</string>
    <string name="notif_channel_vpn_failure">VPN 未啓用</string>
    <string name="notif_channel_firewall_alerts">防火牆警報</string>
    <string name="notif_channel_proxy_failure">代理警報</string>
    <string name="notif_channel_download">下載警報</string>
    <string name="notif_channel_desc_vpn_notification">喺 Rethink 啓用而且喺背景時提我</string>
    <string name="notif_channel_desc_vpn_failure">喺 Rethink 被 Android 或者其他 VPN 程式停咗嘅時候提我</string>
    <string name="build__flavor_website">網站</string>
    <string name="notif_channel_desc_firewall_alerts">喺防火牆錯誤同異常時提我</string>
    <string name="build__flavor_play_store">play</string>
    <string name="notif_channel_desc_proxy_failure">喺代理錯誤或者異常時提我</string>
    <string name="notif_channed_desc_download">提示本地攔截清單下載進度</string>
    <string name="category_name_sys_components">系統元件</string>
    <string name="category_name_sys_apps">系統應用程式</string>
    <string name="category_name_others">其他</string>
    <string name="category_name_non_app_sys">系統服務</string>
    <string name="category_name_installed">已安裝程式</string>
    <string name="build__flavor_fdroid">fdroid</string>
    <string name="cd_dialog_header">自訂網域：%1$s</string>
    <string name="cd_toast_deleted">網域已經從自訂清單入面丟咗</string>
    <string name="cd_toast_added">加咗網域</string>
    <string name="cd_remove_dialog_title">係咪刪除網域？</string>
    <string name="cd_dialog_edittext_hint">輸入 %1$s</string>
    <string name="cd_dialog_error_invalid_domain">冇效嘅 URL（網域）。</string>
    <string name="cd_dialog_error_invalid_wildcard">冇效嘅通配符。</string>
    <string name="cd_no_rule_initial">冇</string>
    <string name="cd_no_rule_txt">冇規則</string>
    <string name="ci_dialog_title">加 IP / 埠規則</string>
    <string name="ci_dialog_desc">放行（繞行）或者攔截 IP 地址、IP 子網（範圍）同埠。例如：10.10.10.10、10.1.1.*, 10.2.2/24, ffff::/104, [::]:80, [10.1.0.0/16]:80, *.*:80</string>
    <string name="ci_dialog_edittext_hint">IP 地址、子網或者埠</string>
    <string name="ci_dialog_error_invalid_ip">冇效嘅 IP 地址、子網或者埠。</string>
    <string name="ci_dialog_added_success">已經將 IP 加咗入清單</string>
    <string name="ci_header">IP 同埠規則: %1$s</string>
    <string name="ci_no_rules_text">搵唔到 IP 或者埠規則。</string>
    <string name="ci_bypass_universal_initial">繞</string>
    <string name="ci_no_rule_initial">冇</string>
    <string name="ci_no_rule_txt">冇規則</string>
    <string name="ci_no_rule">冇規則</string>
    <string name="ci_delete">刪除</string>
    <string name="ada_noapp_dialog_title">搵唔到應用程式</string>
    <string name="ada_noapp_dialog_message">搵唔到你講嗰隻 app 嘅資訊。或者個 app 被 del 咗？</string>
    <string name="ada_noapp_dialog_positive">確認</string>
    <string name="ada_firewall_status">呢個 app <b><i>%1$s</i></b>。</string>
    <string name="ada_ip_connection_count">已連線至 %1$s 個 IP 地址</string>
    <string name="ada_ip_connection_count_zero">0 個 IP 地址</string>
    <string name="ada_ip_no_connection">呢個 app 冇網絡日誌。</string>
    <string name="ada_app_status_whitelist">將會繞過全局防火牆規則</string>
    <string name="ada_app_status_exclude">已排除喺 DNS 同防火牆外</string>
    <string name="ada_app_status_isolate">喺隔離模式入面；只放行信任嘅 IP</string>
    <string name="ada_app_status_unknown">未知</string>
    <string name="ada_app_dns_settings">DNS 設定</string>
    <string name="bsac_title_desc">呢條規則淨係適用於呢個 app。</string>
<<<<<<< HEAD
=======
    <string name="bsac_unblock">解封</string>
    <string name="bsac_trust">信任</string>
    <string name="bsac_distrust">唔信任</string>
    <string name="bsac_block_toast">爲呢個 app 攔截緊 %1$s</string>
    <string name="bsac_unblock_toast">爲呢個 app 放行咗 %1$s</string>
    <string name="bsac_trust_toast">信任呢個 app 嘅 %1$s</string>
>>>>>>> 06433ef8
    <string name="bsdl_blocked_desc">由 %2$s 攔截咗 %1$s</string>
    <string name="network_dns">系統 DNS</string>
    <string name="notif_download_content_title">下載本地攔截清單</string>
    <string name="notif_download_content_text">下載緊……</string>
    <string name="notif_download_success_content">下載成功。</string>
    <string name="rbl_parental_control">家長控制</string>
    <string name="rbl_privacy">私隱</string>
    <string name="rbl_security">安全</string>
    <string name="rt_dialog_title">儲存更改</string>
    <string name="rt_dialog_message">您是係咪要套用新配置嘅攔截清單？</string>
    <string name="rt_dialog_neutral">繼續</string>
    <string name="rt_edit_dialog_positive">編輯</string>
    <string name="rt_download_start">下載緊攔截清單……</string>
    <string name="rt_download">下載攔截清單</string>
    <string name="rt_chip_update_available">有更新</string>
    <string name="rt_chip_check_update">檢查更新</string>
    <string name="rt_re_download">重新下載攔截清單</string>
    <string name="rt_list_simple_btn_txt">簡單</string>
    <string name="rt_list_adv_btn_txt">進階</string>
    <string name="rt_download_desc">請下載攔截清單（大約 60 MB）嚟用呢個功能。</string>
    <string name="radio_sky_btn">⛅ Sky</string>
    <string name="radio_max_btn">🪂 Max</string>
    <string name="rethink_max_desc">超過 50 個地方；更私密；喺 fly.io 上面行嘅遞歸解析服務</string>
    <string name="bsrf_sub_group_heading">子分組</string>
    <string name="bsrf_clear_filter">套用</string>
    <string name="dc_local_block_enabled">已啓用</string>
    <string name="dc_doh">Dns over HTTPS</string>
    <string name="dc_dns_crypt">DNSCrypt</string>
    <string name="dc_dns_proxy">DNS 代理</string>
    <string name="lbbs_enabled">已啓用</string>
    <string name="lbbs_configure">配置</string>
    <string name="lbbs_copy">複製做 RDNS+ URL</string>
    <string name="lbbs_search">喺攔截清單入面搵網域</string>
    <string name="lbbs_update_check">檢查更新</string>
    <string name="lbbs_redownload">重新下載攔截清單</string>
    <string name="lbbs_download">更新攔截清單</string>
    <string name="lbbs_heading">配置超過 195 份攔截清單</string>
    <string name="brbs_title">備份同恢復</string>
    <string name="brbs_backup_title">備份</string>
    <string name="brbs_backup_desc">備份應用設定、網絡日誌同 DNS 日誌</string>
    <string name="brbs_restore_title">恢復</string>
    <string name="brbs_restore_desc">喺備份檔度恢復</string>
    <string name="brbs_backup_dialog_title">執行備份</string>
    <string name="brbs_backup_dialog_message">將應用程式設定、網絡日誌同 DNS 日誌備份到一個檔案入面。咁做會重啓 VPN。</string>
    <string name="brbs_backup_dialog_positive">備份</string>
    <string name="brbs_restore_dialog_title">恢復備份</string>
    <string name="brbs_restore_dialog_message">喺一個備份檔案入面恢復應用程式設定、網絡日誌同 DNS 日誌。這將重啓應用程式。</string>
    <string name="brbs_restore_dialog_positive">恢復</string>
    <string name="brbs_backup_dialog_failure_title">備份失敗</string>
    <string name="brbs_backup_dialog_failure_message">而家備份唔到。要唔要試多次？</string>
    <string name="brbs_backup_dialog_failure_positive">重新備份</string>
    <string name="brbs_restore_dialog_failure_title">恢復失敗</string>
    <string name="brbs_restore_dialog_failure_message">而家恢復唔到。要唔要試多次？</string>
    <string name="brbs_backup_complete_toast">備份完</string>
    <string name="brbs_restore_dialog_failure_positive">重新恢復</string>
    <string name="brbs_restore_complete_toast">恢復完，重啓緊 app……</string>
    <string name="cd_remove_dialog_message">喺儲存咗嘅配置入面刪除呢個網域。</string>
    <string name="pause_title_desc">瞌陣先…</string>
    <string name="accessibility_service_description">唔該比 RethinkDNS 用無障礙服務，嚟偵測同攔截背景應用程式。RethinkDNS 並唔會偷同埋賣您嘅任何資訊。</string>
    <string name="slide_2_desc">RethinkDNS 係而家喺 Android 裝置度最易用嘅監測網絡活動、繞過互聯網審查同攔截應用程式嘅防火牆軟件。</string>
    <string name="slide_1_desc">RethinkDNS 係一款受到 Mozilla Builders MVP 計劃資助同支持嘅開放原始碼軟件。</string>
    <string name="bypass_universal">無條件放行</string>
    <string name="exclude">排除</string>
    <string name="isolate">隔離</string>
    <string name="untracked">未追蹤</string>
    <string name="notification_content" description="Indicates what will happen if the user taps the notification.">㩒一下呢度改防護設定</string>
    <string name="brave_dns_connect_mode_change_firewall">揀模式。</string>
    <string name="firewall_mode_info_explanation_new">監測網絡活動同攔截任何應用程式或者 IP 地址。</string>
    <string name="brave_dns_connect_mode_change_dns">揀模式。</string>
    <string name="always_on_dialog_lockdown_stop_message">RethinkDNS 用緊<i>閉關</i>模式行緊 VPN。停咗佢會令到而家嘅使用者上唔到網。您係咪仲要繼續？</string>
    <string name="always_on_dialog_stop_message">永久連線 VPN 已對 Rethink 啓用。您係咪仲想停止 Rethink？</string>
    <string name="app_mode_choose">揀模式</string>
    <string name="dc_custom_block_heading">網域規則</string>
    <string name="about_bravedns_explantion">RethinkDNS 係而家喺 Android 裝置度最易用嘅監測網絡活動、繞過互聯網審查同攔截應用程式嘅防火牆軟件。</string>
    <string name="new_app_notification_action_toast_allow">放行應用程式網絡連線</string>
    <string name="new_app_notification_action_toast_deny">攔截應用程式網絡連線</string>
    <string name="notif_dialog_pause_dialog_title">應用程式暫停咗！</string>
    <string name="notif_dialog_pause_dialog_message">應用程式已被暫停，要繼續請恢復先</string>
    <string name="skip">跳過</string>
    <string name="allow">放行</string>
    <string name="block">攔截</string>
    <string name="firewall_mode_info_title">防火牆</string>
    <string name="universal_firewall_explanation">根據裝置事件應用防火牆規則，例如喺在裝置鎖定時或者某個 app 唔係用緊時進行攔截。</string>
    <string name="always_on_dialog">呢部電話嘅「永久連線 VPN」已經開着咗。要開 Rethink 嘅話，請去系統設定禁用咗「永久連線 VPN」先。</string>
    <string name="alert_firewall_accessibility_exception">打開唔到無障礙設定。請等陣再試過！</string>
    <string name="bsct_conn_block_desc">由 %2$s 攔截咗 %1$s</string>
    <string name="bsct_block_ip">對<u>呢個 app</u> 攔截、信任<u>呢個 IP</u></string>
    <string name="bsct_block">針對<u>呢個 app</u> 攔截、放行、排除或者隔離</string>
    <string name="bsct_conn_block_desc_device">本地攔截 %1$s</string>
    <string name="bsct_conn_desc_allowed">%2$s 放行 %1$s</string>
    <string name="bsct_conn_desc_blocked">%2$s 攔截 %1$s</string>
    <string name="blocklist_update_check_failure">似乎出咗啲問題。請等陣再試過！</string>
    <string name="download_update_dialog_failure_message">可能我哋嘅伺服器死咗，或者個網有啲事，請等陣再試過。</string>
    <string name="download_update_dialog_trylater_message">而家更新唔到，請等陣再試過。</string>
    <string name="orbot_install_activity_error">似乎出咗啲問題，請等陣再試過</string>
    <string name="firewall_status_allow">放行咗</string>
    <string name="firewall_status_excluded">排除咗喺 DNS 同防火牆之外</string>
    <string name="firewall_status_isolate">隔離咗</string>
    <string name="firewall_status_whitelisted">繞過咗全局防火牆規則</string>
    <string name="firewall_status_block_unmetered">阻止咗連接唔收費嘅網絡（WiFi）</string>
    <string name="firewall_status_block_metered">阻止咗連接收費嘅網絡（流動數據）</string>
    <string name="firewall_status_blocked">攔截咗</string>
    <string name="dns_btm_sheet_chip_no_answer">冇回應</string>
    <string name="fapps_firewall_filter_bypass_universal">繞行咗</string>
    <string name="fapps_firewall_filter_excluded">排除咗</string>
    <string name="fapps_firewall_filter_isolate">隔離咗</string>
    <string name="firewall_rule_block_app_desc">一條用戶定義嘅防火牆規則攔截咗呢個 <i>App</i>。<br/><br/>如果要改，請去<i>所有應用程式</i>選項卡。</string>
    <string name="firewall_rule_new_app_desc">呢個 App <i>第一次</i>嘗試連線。<br/><br/>如果要改，請去<i>全局</i>選項卡。</string>
    <string name="firewall_rule_block_app_unmetered_desc">一條用戶定義嘅防火牆規則喺呢個 <i>App</i> 嘗試連線去<i>唔收費嘅網絡</i>嘅時候將佢攔截咗。<br/><br/>如果要改，請去<i>所有應用程式</i>選項卡。</string>
    <string name="firewall_rule_block_app_mobile_desc">一條用戶定義嘅防火牆規則喺呢個 <i>App</i> 嘗試連線去<i>收費嘅網絡</i>嘅時候將佢攔截咗。<br/><br/>如果要改，請去<i>所有應用程式</i>選項卡。</string>
    <string name="firewall_rule_block_app_univ_mobile_desc">一條用戶定義嘅全局防火牆規則喺呢個 <i>App</i> 嘗試連線去<i>收費嘅網絡</i>（流動數據）時將佢攔截咗。<br/><br/>如果要改，請去<i>全局</i>選項卡。</string>
    <string name="firewall_rule_isolate_desc">一條用戶定義嘅全局防火牆規則喺呢個 <i>App</i> 嘗試連線去<i>已繞行 IP</i> 以外嘅地址時時將佢攔截咗。<br/><br/>如果要改，請去<i>所有應用程式</i>選項卡。</string>
    <string name="firewall_rule_block_ip_univ_desc">一條用戶定義嘅全局防火牆規則攔截咗呢個<i>目標 IP / 埠</i>。<br/><br/>如果要改，請去<i>全局</i>選項卡。</string>
    <string name="firewall_rule_block_ip_desc">一條用戶定義嘅全局防火牆規則攔截咗呢個<i>目標 IP</i>。<br/><br/>如果要改，請去<i>分應用防火牆</i>區。</string>
    <string name="firewall_rule_trusted_ip_desc">呢個連線因爲呢個<i>目標 IP</i> 設定咗做信任嘅 IP 而被放行。<br/><br/>如果要改，請去<i>分應用防火牆</i>區。</string>
    <string name="firewall_rule_bypass_universal_ip_desc">呢個連線因爲呢個<i>目標 IP</i> 設定咗做繞過所有全局規則而被放行。<br/><br/>如果要改，請去<i>全局</i>選項卡。</string>
    <string name="cd_dialog_desc">比一個自訂嘅 URL（網域）或者通配符嚟放行或者攔截，例如 *.test.com 或者 test.com/test</string>
    <string name="cd_blocked_initial">攔</string>
    <string name="ci_bypass_universal_txt">無條件放行</string>
    <string name="ci_blocked_initial">攔</string>
    <string name="ci_block">攔截</string>
    <string name="ci_bypass_universal">無條件放行</string>
    <string name="ada_app_status_allow">放行咗</string>
    <string name="ada_app_status_block">攔截咗</string>
    <string name="ada_app_status_block_wifi">已經喺唔收費嘅網絡（WiFi）攔截咗</string>
    <string name="ada_app_status_block_md">已經喺收費嘅網絡（流動數據）攔截咗</string>
    <string name="ada_app_bypass_univ">無條件放行</string>
    <string name="notif_download_failure_content">下載失敗。請再試過。</string>
    <string name="brbs_restore_no_uri_toast">恢復失敗；請再試過</string>
    <string name="firewall_rule_block_udp_ntp_desc">一條用戶定義嘅防火牆規則攔截咗呢個 <i>UDP</i> 連線。<br/><br/>如果要改，請去<i>全局</i>選項卡。</string>
    <string name="firewall_rule_exempt_orbot_setup_desc">呢個連線因爲仲設定緊<i>一鍵 Tor 代理</i>而放行。</string>
    <string name="firewall_rule_device_lock_desc">呢個連線因爲<i>裝置鎖定咗</i>而被攔截。<br/><br/>如果要改呢個行爲，請去<i>全局</i>選項卡。</string>
    <string name="firewall_rule_foreground_desc">呢個連線因爲來源嘅應用程式<i>唔喺前景</i>而被攔截。<br/><br/>如果要改呢個行爲，請去<i>全局</i>選項卡。</string>
    <string name="firewall_rule_unknown_desc">呢個連線因爲唔知道<i>來源嘅應用程式</i>係乜而被攔截。<br/><br/>如果要改呢個行爲，請去<i>全局</i>選項卡。</string>
    <string name="firewall_rule_block_dns_bypass_desc">呢個連線因爲<i>來源嘅應用程式</i>繞過咗用戶設定嘅 DNS 而被攔截。<br/><br/>如果要改呢個行爲，請去<i>全局</i>選項卡。</string>
    <string name="firewall_rule_exempt_app_bypass_univ_desc">呢個連線因爲<i>來源嘅應用程式</i>被設定咗做<i>無條件放行</i>而放行。<br/><br/>如果要改，請去<i>分應用防火牆</i>區。</string>
    <string name="firewall_rule_exempt_dns_proxied_desc">呢個 DNS 連線已經被代理咗並轉發去用戶所揀嘅 DNS 端點。<br/><br/>如果要改，請去 DNS <i>配置</i>區停用<i>防止 DNS 洩漏</i>。</string>
    <string name="firewall_rule_block_http_desc">呢個連線因爲疑似用緊<i>唔安全嘅 HTTP</i> 而被攔截。<br/><br/>如果要改，請去<i>全局</i>選項卡。</string>
    <string name="firewall_rule_global_lockdown_desc">呢個連線因爲設定咗全局閉關模式而被攔截。<br/><br/>如果要改，請至<i>全局</i>選項卡。</string>
    <string name="ada_firewall_title">呢個 app 嘅防火牆規則</string>
    <string name="rt_filter_desc">顯示緊 <u>%1$s</u> 份攔截清單</string>
    <string name="rt_filter_desc_subgroups">顯示緊 %2$s 分組同埋子分組 %3$s 入面嘅 <u>%1$s</u> 份攔截清單</string>
    <string name="firewall_rule_block_univ_ip">IP / 埠（全局）</string>
    <string name="ada_app_isolate">隔離</string>
    <string name="notif_download_cancel_content">下載取消咗。</string>
    <string name="rt_filter_parent_selected">揀咗嘅</string>
    <string name="rt_filter_hint">顯示緊<u>所有</u>攔截清單</string>
    <string name="relative_time_today">今日</string>
    <string name="relative_time_yesterday">尋日</string>
    <string name="settings_app_notification_a13_heading">應用程式通知</string>
    <string name="settings_app_notification_a13_desc">准許應用程式嘅通知權限</string>
    <string name="hsf_notification_permission_failure">由設定區准許應用程式通知權限</string>
    <string name="about_privacy_policy">睇私隱政策</string>
    <string name="about_app_translate">翻譯</string>
    <string name="about_translate_link">https://svc.rethinkdns.com/r/translate</string>
    <string name="about_privacy_policy_link">https://www.rethinkdns.com/privacy</string>
    <string name="notification_screen_error">開唔到應用程式通知區。</string>
    <string name="no_browser_error">瀏覽器開唔到網頁。</string>
    <string name="intent_launch_error">開唔到 %1$s</string>
    <string name="ada_app_firewall">防火牆</string>
    <string name="ada_delete_logs_dialog_desc" description="Appears as dialog description to clear the logs in app specific screen">清除關於呢個 app 嘅日誌。</string>
    <string name="rsv_blocklist_count_text" description="This label will appear in rethink configure simple view screen which shows number of blocklists for each category">%1$s 份攔截清單</string>
    <string name="private_dns_dialog_heading">熄私人 DNS</string>
    <string name="private_dns_dialog_positive">去設定</string>
    <string name="private_dns_error">開唔到私人 DNS 區。</string>
    <string name="ci_trust_txt">信任</string>
    <string name="ada_delete_logs_dialog_title" description="Appears as dialog title to clear the logs in app specific screen">清除日誌</string>
    <string name="ada_delete_logs_dialog_positive" description="Appears as dialog positive button to clear the logs in app specific screen">繼續</string>
    <string name="rbl_parental_control_desc" description="The text appears as blocklists description in configure screen">攔截成人、盜版內容，線上賭博、約會同社交媒體。</string>
    <string name="private_dns_dialog_desc">Rethink 嘅 DNS 設定被 Android 嘅私人 DNS 冚咗。
\n
\n要用 Rethink 嘅 DNS，請去 Android 設定度熄咗「私人 DNS」佢。</string>
    <string name="rbl_security_desc" description="The text appears as blocklists description in configure screen">攔截惡意軟件、勒索軟件、加密軟件、釣魚同其他威脅。</string>
    <string name="ci_trust_initial">信</string>
    <string name="rbl_privacy_desc" description="The text appears as blocklists description in configure screen">攔截吸睛軟件、間諜軟件同恐嚇軟件。</string>
    <string name="settings_locale_heading">更改語言</string>
    <string name="settings_locale_desc">揀您嘅語言</string>
    <string name="settings_locale_dialog_neutral">幫手翻譯呢個 app</string>
    <string name="settings_biometeric_heading">啓用應用鎖</string>
    <string name="settings_biometric_desc">用螢幕鎖保護呢個 app</string>
    <string name="hs_biometeric_desc">用生物認證解鎖 RethinkDNS</string>
    <string name="hs_biometeric_failed">生物認證失敗</string>
    <string name="hs_biometeric_error">生物認證錯誤</string>
    <string name="fapps_info_metered_msg">喺收錢嘅網絡（流動數據）放行／攔截。</string>
    <string name="fapps_info_bypass_msg">繞過全局防火牆規則。</string>
    <string name="fapps_info_isolate_msg">除信任嘅 IP 之外一律攔截。</string>
    <string name="fapps_unblock_dialog_title">准許應用程式</string>
    <string name="fapps_exclude_block_dialog_title">被排除嘅應用程式</string>
    <string name="fapps_exclude_block_dialog_message">由 DNS 同防火牆排除<i>列出嘅</i>應用程式？</string>
    <string name="ssv_most_contacted_domain_heading" description="This label will appear on the stats screen as a header for most visited domains" translatable="true">連線最多嘅網域</string>
    <string name="ssv_most_contacted_ips_heading" description="This label will appear on the stats screen as a header for most visited ips" translatable="true">連線最多嘅 IP</string>
    <string name="ssv_most_blocked_ips_heading" description="This label will appear on the stats screen as a header for most blocked ips" translatable="true">攔截最多嘅 IP</string>
    <string name="ssv_toast_start_rethink" description="This label will appear on the stats screen as toast to start Rethink app">啓動 Rethink 以繼續</string>
    <string name="ssv_see_more">顯示所有</string>
    <string name="fapps_unblock_dialog_message">對<i>列出嘅</i>應用程式准許連接？</string>
    <string name="fapps_info_unmetered_msg">喺唔收錢嘅網絡（WiFi）放行／攔截。</string>
    <string name="title_statistics">統計</string>
    <string name="hs_biometeric_title">解鎖 Rethink</string>
    <string name="fapps_bypass_block_dialog_title">繞行應用程式</string>
    <string name="settings_locale_dialog_title">揀您嘅語言</string>
    <string name="hs_biometeric_feature_not_supported">呢部設備唔支持或者禁用咗生物認證</string>
    <string name="fapps_bypass_block_dialog_message">對<i>列出嘅</i>應用程式繞過全局防火牆規則？</string>
    <string name="fapps_info_exclude_msg">由 DNS 同防火牆排除。</string>
    <string name="ssv_app_network_activity_heading" description="This label will appear on the stats screen as a header for allowed apps." translatable="true">放行最多嘅應用程式</string>
    <string name="ssv_app_blocked_heading" description="This label will appear on the stats screen as a header for blocked applications." translatable="true">攔截最多嘅應用程式</string>
    <string name="ssv_most_blocked_domain_heading" description="This label will appear on the stats screen as a header for most blocked domains" translatable="true">攔截最多嘅網域</string>
    <string name="fapps_isolate_block_dialog_title">隔離應用程式</string>
    <string name="fapps_isolate_block_dialog_message">係咪要隔離<i>呢度列出嘅</i>應用程式？</string>
    <string name="ci_trust_rule">信任</string>
    <string name="lbl_dismiss" translatable="true">忽略</string>
    <string name="lbl_disabled" translatable="true">禁用</string>
    <string name="lbl_all" translatable="true">全部</string>
    <string name="lbl_cancel" translatable="true">取消</string>
    <string name="lbl_allowed" translatable="true">放行</string>
    <string name="lbl_blocked" translatable="true">攔截</string>
    <string name="lbl_apply" translatable="true">套用</string>
    <string name="lbl_domain" translatable="true">網域</string>
    <string name="lbl_wildcard" translatable="true">萬用字元</string>
    <string name="lbl_action_required" translatable="true">要做嘢</string>
    <string name="lbl_domain_rules" translatable="true">網域規則</string>
    <string name="firewall_rule_block_domain_desc" translatable="true">一條用戶定義嘅全局防火牆規則攔截咗呢個<i>網域</i>。<br/><br/>如果要改，請去<i>分應用防火牆</i>區。</string>
    <string name="cd_no_rules_text" translatable="true">搵唔到網域規則。</string>
    <string name="lbl_ip_rules" translatable="true">IP 規則</string>
    <string name="firewall_rule_trusted_domain" translatable="true">網域（應用程式）</string>
    <string name="firewall_rule_block_domain" translatable="true">網域（應用程式）</string>
    <string name="firewall_rule_trusted_domain_desc" translatable="true">此連線因此<i>網域</i> 被設定爲信任網域而被放行。<br/><br/>若需更改，請移步<i>分應用防火牆</i>區。</string>
    <string name="bsdl_block_desc" translatable="true">攔截、信任<u>呢個網域</u></string>
</resources><|MERGE_RESOLUTION|>--- conflicted
+++ resolved
@@ -609,15 +609,6 @@
     <string name="ada_app_status_unknown">未知</string>
     <string name="ada_app_dns_settings">DNS 設定</string>
     <string name="bsac_title_desc">呢條規則淨係適用於呢個 app。</string>
-<<<<<<< HEAD
-=======
-    <string name="bsac_unblock">解封</string>
-    <string name="bsac_trust">信任</string>
-    <string name="bsac_distrust">唔信任</string>
-    <string name="bsac_block_toast">爲呢個 app 攔截緊 %1$s</string>
-    <string name="bsac_unblock_toast">爲呢個 app 放行咗 %1$s</string>
-    <string name="bsac_trust_toast">信任呢個 app 嘅 %1$s</string>
->>>>>>> 06433ef8
     <string name="bsdl_blocked_desc">由 %2$s 攔截咗 %1$s</string>
     <string name="network_dns">系統 DNS</string>
     <string name="notif_download_content_title">下載本地攔截清單</string>
