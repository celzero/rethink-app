--- conflicted
+++ resolved
@@ -191,16 +191,9 @@
         \n &lt;u>#7&lt;/u>: Block connections when DNS is bypassed (universal firewall).
         </string>
 
-<<<<<<< HEAD
-    <string name="private_dns_toast">Private DNS set.</string>
-    <string name="always_on_dialog_heading">Action Required</string>
+    <string name="always_on_dialog_heading">Turn off Always-on VPN</string>
     <string name="always_on_dialog">Turn off \"Always-on VPN\" in the Android settings to start Rethink.</string>
     <string name="always_on_dialog_positive_btn">Open Settings</string>
-=======
-    <string name="always_on_dialog_heading">Disable Always-on VPN</string>
-    <string name="always_on_dialog">\"Always-On VPN\" is enabled on this device. To start Rethink, please go to Settings app and disable \"Always-on VPN\".</string>
-    <string name="always_on_dialog_positive_btn">Go to Settings</string>
->>>>>>> c71559ec
     <string name="always_on_dialog_negative_btn">Cancel</string>
     
     <string name="always_on_dialog_stop_heading">Always-on VPN</string>
@@ -438,11 +431,7 @@
     <string name="settings_http_proxy_hostname">Hostname</string>
     <string name="settings_http_proxy_port">Port</string>
 
-<<<<<<< HEAD
-    <string name="settings_dns_proxy_dialog_header">Set SOCKS5 (TCP) proxy</string>
-=======
-    <string name="settings_dns_proxy_dialog_header">Set SOCKS5 Proxy</string>
->>>>>>> c71559ec
+    <string name="settings_dns_proxy_dialog_header">Set SOCKS5 proxy</string>
     <string name="settings_dns_proxy_dialog_app">App</string>
     <string name="settings_dns_proxy_dialog_hostname">Hostname</string>
     <string name="settings_dns_proxy_dialog_port_number">Port</string>
@@ -545,15 +534,9 @@
 
     <string name="hsf_whats_new_chip_text">Changes</string>
     <string name="hsf_proxy_chip_text">Proxy active</string>
-<<<<<<< HEAD
-    <string name="hsf_blocklist_chip_text">%1$s blocklists configured</string>
+    <string name="hsf_blocklist_chip_text">%1$s blocklists</string>
     <string name="hsf_blocklist_chip_text_no_blocklist">Rethink is in use</string>
     <string name="hsf_blocklist_chip_text_no_data">Turn on Rethink Plus</string>
-=======
-    <string name="hsf_blocklist_chip_text">%1$s blocklists</string>
-    <string name="hsf_blocklist_chip_text_no_blocklist">RDNS in-use</string>
-    <string name="hsf_blocklist_chip_text_no_data">Enable RDNS+</string>
->>>>>>> c71559ec
     <string name="hsf_dns_logs_chip_text">DNS logs</string>
     <string name="hsf_network_logs_chip_text">Network logs</string>
 
@@ -591,13 +574,8 @@
     <string name="dc_custom_block_heading">Allow or deny individual domains</string>
     <string name="dc_custom_block_desc">Coming soon.</string>
 
-<<<<<<< HEAD
     <string name="dc_dns_website_heading">Icons in DNS logs (experimental)</string>
     <string name="dc_dns_website_desc">Use around 350 MB for website icons (from <i>duckduckgo.com</i>).</string>
-=======
-    <string name="dc_dns_website_heading">Show website icon in DNS logs (experimental)</string>
-  <string name="dc_dns_website_desc">Fetches website icons from <i>nextdns.com</i> and <i>duckduckgo.com</i>. Consumes up to 350 mb in disk space</string>
->>>>>>> c71559ec
 
     <string name="dc_dns_leaks_heading">Prevent DNS leaks</string>
     <string name="dc_dns_leaks_desc">Captures all packets on port 53 and forwards them to a user-set DNS endpoint.</string>
@@ -618,7 +596,6 @@
     <string name="about_bug_no_log_dialog_message">Could not fetch crash logs.\nReport a bug manually?</string>
     <string name="about_bug_no_log_dialog_positive_btn">Send e-mail</string>
     <string name="about_bug_no_log_dialog_negative_btn">Cancel</string>
-<<<<<<< HEAD
     <string name="about_web">Links</string>
     <string name="about_website">Website</string>
     <string name="about_github">Source code</string>
@@ -638,26 +615,6 @@
     <string name="about_twitter">Twitter</string>
     <string name="about_mozilla">Backed by <i>Mozilla Builders MVP</i>.</string>
     <string name="about_app_update_check">Look for new versions of the app</string>
-=======
-    <string name="about_web">links</string>
-    <string name="about_website">Visit rethinkdns.com</string>
-    <string name="about_github">Contribute on GitHub</string>
-    <string name="about_faq">View FAQs</string>
-    <string name="about_docs">Read docs</string>
-    <string name="about_privacy_policy">Read privacy policy</string>
-    <string name="about_connect">contact</string>
-    <string name="about_sponsor_link_text">Sponsor</string>
-    <string name="about_app">app</string>
-    <string name="about_email">Email us</string>
-    <string name="about_settings">system</string>
-    <string name="about_settings_app_info">App Info</string>
-    <string name="about_settings_vpn_profile">VPN Profile</string>
-    <string name="about_settings_notification">Notification Settings</string>
-    <string name="about_whats_new">What\'s new in %1$s</string>
-    <string name="about_twitter">Follow us on Twitter</string>
-    <string name="about_mozilla">RethinkDNS is part of Mozilla Builders MVP program.</string>
-    <string name="about_app_update_check">Check for app updates</string>
->>>>>>> c71559ec
     <string name="about_app_contributors">Authors</string>
     <string name="about_app_translate">Translate</string>
     <string name="about_dialog_positive_button">OK</string>
@@ -682,20 +639,12 @@
 
     <string name="app_info_error">Could not launch app info.</string>
     <string name="vpn_profile_error">Could not launch VPN profile.</string>
-<<<<<<< HEAD
+    <string name="private_dns_error">Could not launch private DNS screen.</string>
     <string name="notification_screen_error">Could not show app-notification screen.</string>
     <string name="intent_launch_error">Cound not launch %1$s.</string>
     <string name="no_browser_error">Install a web browser to open the website.</string>
     <string name="log_file_not_available">Could not find any crash reports.</string>
     <string name="error_loading_log_file">Could not load log file.</string>
-=======
-    <string name="private_dns_error">Could not launch private dns screen.</string>
-    <string name="notification_screen_error">Could not launch App Notification screen.</string>
-    <string name="intent_launch_error">Count not launch %1$s</string>
-    <string name="no_browser_error">Cannot open webpage from browser.</string>
-    <string name="log_file_not_available">No crash report found</string>
-    <string name="error_loading_log_file">Error loading log file</string>
->>>>>>> c71559ec
 
     <string name="collecting_logs_progress_text">Capturing…</string>
 
@@ -1136,11 +1085,7 @@
 
     <string name="ci_header">IP and Port Rules</string>
 
-<<<<<<< HEAD
-    <string name="ci_no_rules_text">Could not find any universal IP block or bypass rules.</string>
-=======
-    <string name="ci_no_rules_text">No IP or Port rules found.</string>
->>>>>>> c71559ec
+    <string name="ci_no_rules_text">Could not find any IP or port rules.</string>
 
     <string name="ci_bypass_universal_initial">BU</string>
     <string name="ci_bypass_universal_txt">Bypass universal</string>
@@ -1148,7 +1093,7 @@
 
     <string name="ci_bypass_app_initial">BA</string>
     <string name="ci_bypass_app_txt">Bypass app rules</string>
-    <string name="ci_bypass_app_desc">- Bypasses app rules</string>
+    <string name="ci_bypass_app_desc">— Bypasses app rules</string>
 
     <string name="ci_blocked_initial">B</string>
     <string name="ci_blocked_txt">Blocked</string>
@@ -1168,13 +1113,6 @@
     <string name="ada_noapp_dialog_message">Could not find info about the specified app.</string>
     <string name="ada_noapp_dialog_positive">OK</string>
 
-<<<<<<< HEAD
-    <string name="ada_ip_rules_status_bypass_app_rules">Bypass app rules</string>
-    <string name="ada_ip_rules_status_blocked">Blocked</string>
-    <string name="ada_ip_rules_status_allowed">No rule</string>
-
-=======
->>>>>>> c71559ec
     <string name="ada_firewall_status"><![CDATA[This app <b><i>%1$s</i></b>.]]></string>
 
     <string name="ada_ip_connection_count">Connected to %1$s IP(s)</string>
