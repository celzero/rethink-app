--- conflicted
+++ resolved
@@ -10,12 +10,6 @@
 
     <string name="txt_home">Home</string>
 
-<<<<<<< HEAD
-    <string name="admin_receiver_status_enabled">Ready to set DNS-based content blocker.</string>
-    <string name="admin_receiver_status_disabled">Content blocker turned off.</string>
-
-=======
->>>>>>> f27973eb
     <string name="accessibility_service_description">
         Rethink uses the accessibility service to detect and firewall background apps.
     </string>
@@ -399,19 +393,11 @@
     <string name="settings_autostart_bootup_heading">Auto-start (experimental)</string>
     <string name="settings_autostart_bootup_desc">Start up Rethink with the device if it was running when it was shut off or restarted.</string>
 
-<<<<<<< HEAD
-    <string name="settings_network_all_networks">All networks (experimental)</string>
+    <string name="settings_network_all_networks">Use all networks (experimental)</string>
     <string name="settings_network_all_networks_desc">Uses all available networks to connect to the Internet instead of only the <i>active</i> one in Android.</string>
     <string name="settings_all_networks_dialog_title">Attention</string>
     <string name="settings_all_networks_dialog_message">Continue and ignore app firewall rules for metered (mobile) and non-metered (Wi-Fi)?</string>
     <string name="settings_all_networks_dialog_positive_btn">Turn on anyway</string>
-=======
-    <string name="settings_network_all_networks">Use all available networks (experimental)</string>
-    <string name="settings_network_all_networks_desc">When enabled, RethinkDNS uses all available networks to connect to Internet. If not, it uses whichever network is deemed <i>active</i> by Android.</string>
-    <string name="settings_all_networks_dialog_title">Attention!</string>
-    <string name="settings_all_networks_dialog_message">When enabled, app firewall rules for metered (ex: Mobile) and non-metered (ex: WiFi) will not be honoured. \n\nDo you want to continue?</string>
-    <string name="settings_all_networks_dialog_positive_btn">Enable anyway</string>
->>>>>>> f27973eb
     <string name="settings_all_networks_dialog_negative_btn">Cancel</string>
 
     <string name="settings_check_update_heading">New versions</string>
@@ -512,12 +498,7 @@
     <string name="firewall_card_status_active">%1$s apps</string>
 
     <string name="firewall_card_text_active">%1$s blocked\n%2$s bypassed\n%3$s excluded\n%4$s lockdown</string>
-<<<<<<< HEAD
     <string name="firewall_card_text_inactive">Tap to turn on firewall.</string>
-    <string name="firewall_card_configure_btn">Block apps</string>
-=======
-    <string name="firewall_card_text_inactive">Enable firewall mode.</string>
->>>>>>> f27973eb
 
     <string name="dns_card_connected_status_failure">Off</string>
 
@@ -548,15 +529,9 @@
 
     <string name="hsf_whats_new_chip_text">Changes</string>
     <string name="hsf_proxy_chip_text">Proxy active</string>
-<<<<<<< HEAD
-    <string name="hsf_blocklist_chip_text">%1$s blocklist(s) configured</string>
+    <string name="hsf_blocklist_chip_text">%1$s blocklists configured</string>
     <string name="hsf_blocklist_chip_text_no_blocklist">Rethink is in use</string>
     <string name="hsf_blocklist_chip_text_no_data">Turn on Rethink Plus</string>
-=======
-    <string name="hsf_blocklist_chip_text">%1$s blocklists configured</string>
-    <string name="hsf_blocklist_chip_text_no_blocklist">RDNS in-use</string>
-    <string name="hsf_blocklist_chip_text_no_data">Enable RDNS+</string>
->>>>>>> f27973eb
     <string name="hsf_dns_logs_chip_text">DNS logs</string>
     <string name="hsf_network_logs_chip_text">Network logs</string>
 
@@ -616,24 +591,14 @@
     <string name="about_bug_no_log_dialog_message">Could not fetch crash logs.\nReport a bug manually?</string>
     <string name="about_bug_no_log_dialog_positive_btn">Send e-mail</string>
     <string name="about_bug_no_log_dialog_negative_btn">Cancel</string>
-<<<<<<< HEAD
     <string name="about_web">Links</string>
     <string name="about_website">Website</string>
     <string name="about_github">Source code</string>
     <string name="about_faq">FAQ</string>
     <string name="about_docs">Documentation</string>
+    <string name="about_privacy_policy">Privacy</string>
     <string name="about_connect">Contact</string>
     <string name="about_sponsor">Sponsor</string>
-=======
-    <string name="about_web">links</string>
-    <string name="about_website">Visit rethinkdns.com</string>
-    <string name="about_github">Contribute on GitHub</string>
-    <string name="about_faq">View FAQs</string>
-    <string name="about_docs">Read docs</string>
-    <string name="about_privacy_policy">Privacy policy</string>
-    <string name="about_connect">contact</string>
-    <string name="about_sponsor">sponsor</string>
->>>>>>> f27973eb
     <string name="about_sponsor_link_text">Sponsor</string>
     <string name="about_app">App</string>
     <string name="about_email">E-mail</string>
@@ -646,31 +611,15 @@
     <string name="about_mozilla">Backed by <i>Mozilla Builders MVP</i>.</string>
     <string name="about_app_update_check">Look for new versions of the app</string>
     <string name="about_app_contributors">Authors</string>
-<<<<<<< HEAD
+    <string name="about_app_translate">Translate</string>
     <string name="about_dialog_positive_button">OK</string>
-    <string name="about_mail_to" translatable="false">hello@celzero.com</string>
-    <string name="about_mail_to_string" translatable="false">mailto:</string>
-    <string name="about_mail_subject" translatable="false">[Rethink]:</string>
-    <string name="about_mail_bugreport_subject" translatable="false">[Rethink]: Bug report</string>
+    <string name="about_mail_to">hello@celzero.com</string>
+    <string name="about_mail_to_string">mailto:</string>
+    <string name="about_mail_subject">[Rethink]:</string>
+    <string name="about_mail_bugreport_subject">[Rethink]: Bug report</string>
     <string name="about_mail_bugreport_text">Send this e-mail to: hello@celzero.com</string>
     <string name="about_mail_bugreport_share_title">Select e-mail provider</string>
-    <string name="about_telegram_link" translatable="false">https://telegram.me/rethinkdns</string>
-    <string name="about_docs_link" translatable="false">https://docs.rethinkdns.com/</string>
-    <string name="about_faq_link" translatable="false">https://www.rethinkdns.com/faq</string>
-    <string name="about_github_link" translatable="false">https://github.com/celzero/rethink-app</string>
-    <string name="about_twitter_handle" translatable="false">https://twitter.com/rethinkdns</string>
-    <string name="about_website_link" translatable="false">https://www.rethinkdns.com/</string>
-    <string name="about_mozilla_alumni_link" translatable="false">https://builders.mozilla.community/alumni.html</string>
-=======
-    <string name="about_app_translate">Translate</string>
-    <string name="about_dialog_positive_button">Let\'s Go</string>
-    <string name="about_mail_to">hello@celzero.com</string>
-    <string name="about_mail_to_string">mailto:</string>
-    <string name="about_mail_subject">[RethinkDNS]:</string>
-    <string name="about_mail_bugreport_subject">[RethinkDns]: Bug report</string>
-    <string name="about_mail_bugreport_text">Send this email to : hello@celzero.com</string>
-    <string name="about_mail_bugreport_share_title">Select email provider</string>
-    <string name="about_telegram_link">https://telegram.me/rethinkdns</string>
+    <string name="about_telegram_link">https://t.me/rethinkdns</string>
     <string name="about_docs_link">https://docs.rethinkdns.com/</string>
     <string name="about_faq_link">https://www.rethinkdns.com/faq</string>
     <string name="about_github_link">https://github.com/celzero/rethink-app</string>
@@ -679,23 +628,19 @@
     <string name="about_mozilla_alumni_link">https://builders.mozilla.community/alumni.html</string>
     <string name="about_translate_link">https://svc.rethinkdns.com/r/translate</string>
     <string name="about_privacy_policy_link">https://www.rethinkdns.com/privacy</string>
->>>>>>> f27973eb
     <string name="about_version">v%1$s</string>
     <string name="about_version_install_source">v%1$s (%2$s)</string>
     <string name="about_dialog_neutral_button">Suggest features</string>
 
     <string name="app_info_error">Could not launch app info.</string>
     <string name="vpn_profile_error">Could not launch VPN profile.</string>
-<<<<<<< HEAD
-    <string name="log_file_not_available">Could not find any crash reports</string>
-    <string name="error_loading_log_file">Could not load log file</string>
-=======
-    <string name="notification_screen_error">Could not launch App Notification screen.</string>
-    <string name="intent_launch_error">Count not launch %1$s</string>
-    <string name="no_browser_error">Cannot open webpage from browser.</string>
-    <string name="log_file_not_available">No crash report found</string>
-    <string name="error_loading_log_file">Error loading log file</string>
->>>>>>> f27973eb
+    <string name="log_file_not_available">Could not find any crash reports.</string>
+    <string name="error_loading_log_file">Could not load log file.</string>
+    <string name="notification_screen_error">Could not show the app-notification screen.</string>
+    <string name="intent_launch_error">Cound not launch %1$s.</string>
+    <string name="no_browser_error">Install a web browser to open the website.</string>
+    <string name="log_file_not_available">Could not find any crash reports.</string>
+    <string name="error_loading_log_file">Could not load log file.</string>
 
     <string name="collecting_logs_progress_text">Capturing…</string>
 
@@ -1001,14 +946,9 @@
     <string name="firewall_rule_lockdown">Lockdown (app)</string>
     <string name="firewall_rule_block_app_new_install">New app</string>
     <string name="firewall_rule_block_app_exception">Error</string>
-<<<<<<< HEAD
-    <string name="firewall_rule_block_ip">IP / port</string>
+    <string name="firewall_rule_block_ip">IP / port (app)</string>
+    <string name="firewall_rule_block_univ_ip">IP / Port (universal)</string>
     <string name="firewall_rule_bypass_apprule_ip">Bypassed IP (app)</string>
-=======
-    <string name="firewall_rule_block_ip">IP / Port (App)</string>
-    <string name="firewall_rule_block_univ_ip">IP / Port (Universal)</string>
-    <string name="firewall_rule_bypass_apprule_ip">Bypassed IP (App)</string>
->>>>>>> f27973eb
     <string name="firewall_rule_bypass_universal_ip">Bypassed IP</string>
     <string name="firewall_rule_device_lock">Device locked</string>
     <string name="firewall_rule_foreground">App not in use</string>
@@ -1167,16 +1107,8 @@
     <string name="ada_firewall_status"><![CDATA[This app <b><i>%1$s</i></b>.]]></string>
     <string name="ada_uid"><![CDATA[App ID: <i>%1$s</i><br/>Category: <i>%2$s</i><br/>Installed at: <i>%3$s</i><br/>Updated at: <i>%4$s</i>]]></string>
 
-<<<<<<< HEAD
-    <string name="ada_lockdown_title">Lock down app</string>
-    <string name="ada_lockdown_desc">Connect only to IPs in <i>Bypass app rules</i>; connections to any other IP will be blocked.</string>
-
     <string name="ada_ip_connection_count">Connected to %1$s IP(s)</string>
     <string name="ada_ip_connection_count_zero">0 IPs</string>
-=======
-    <string name="ada_ip_connection_count">Connected to %1$s IP address(es)</string>
-    <string name="ada_ip_connection_count_zero">0 IP address</string>
->>>>>>> f27973eb
     <string name="ada_ip_no_connection">No network logs for this app.</string>
 
     <string name="ada_app_status_allow">is allowed</string>
@@ -1191,13 +1123,9 @@
     <string name="ada_ip_block_count">%1$s IP rule(s)</string>
     <string name="ada_ip_block_no_rules">No IP rules for this app.</string>
 
-<<<<<<< HEAD
+    <string name="ada_firewall_title">Firewall rules for this app</string>
+
     <string name="ada_ip_rules_title">IP rules for this app</string>
-=======
-    <string name="ada_firewall_title">firewall rules for this app</string>
-
-    <string name="ada_ip_rules_title">ip rules for this app</string>
->>>>>>> f27973eb
 
     <string name="ada_network_log_title">Network log for this app</string>
 
@@ -1238,12 +1166,8 @@
     <string name="notif_download_content_title">Download Blocklist to Device</string>
     <string name="notif_download_content_text">Downloading…</string>
     <string name="notif_download_failure_content">Download failed. Try again.</string>
-<<<<<<< HEAD
+    <string name="notif_download_cancel_content">Download cancelled.</string>
     <string name="notif_download_success_content">Downloaded.</string>
-=======
-    <string name="notif_download_cancel_content">Download cancelled.</string>
-    <string name="notif_download_success_content">Download successful.</string>
->>>>>>> f27973eb
 
     <!-- rethink blocklist heading -->
 
