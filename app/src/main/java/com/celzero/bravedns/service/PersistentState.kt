--- conflicted
+++ resolved
@@ -490,16 +490,11 @@
             putBoolean(KILL_APP_FIREWALL, isEnabled)
         }
 
-<<<<<<< HEAD
-        fun setSocks5Enabled(context: Context, isEnabled: Boolean) =
-            getUserPreferences(context).edit {
-                putBoolean(SOCKS5, isEnabled)
-            }
-=======
-    fun getSocks5Enabled(): Boolean {
-        return userPreferences.getBoolean(SOCKS5, false)
-    }
->>>>>>> 1238d4c4
+    fun setSocks5Enabled(context: Context, isEnabled: Boolean) =
+        userPreferences.edit {
+            putBoolean(SOCKS5, isEnabled)
+    }
+
 
     fun setSocks5Enabled(isEnabled: Boolean) =
         userPreferences.edit {
