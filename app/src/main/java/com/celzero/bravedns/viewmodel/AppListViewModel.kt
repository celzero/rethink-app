--- conflicted
+++ resolved
@@ -22,11 +22,8 @@
 import androidx.lifecycle.ViewModel
 import androidx.paging.toLiveData
 import com.celzero.bravedns.database.AppDatabase
-<<<<<<< HEAD
 import com.celzero.bravedns.database.AppInfo
 import com.celzero.bravedns.database.AppInfoDAO
-=======
->>>>>>> b17f3850
 import com.celzero.bravedns.util.Constants.Companion.LOG_TAG
 
 class AppListViewModel(private val appInfoDAO: AppInfoDAO) : ViewModel() {
@@ -39,42 +36,23 @@
         filteredList.value = ""
     }
 
-<<<<<<< HEAD
-    var appDetailsList = Transformations.switchMap<String, PagedList<AppInfo>>(
-        filteredList, (Function<String, LiveData<PagedList<AppInfo>>> { input ->
-            if (input.isBlank()) {
-                appInfoDAO.getUnivAppDetailsLiveData().toLiveData(pageSize = 50)
-            } else if (input == "isSystem") {
-                appInfoDAO.getUnivAppSystemAppsLiveData().toLiveData(pageSize = 50)
-            } else if (input.contains("category:")) {
-                val filterVal = input.split(":")[1]
-                val result = filterVal.split(",").map { it.trim() }
-                Log.d(LOG_TAG, "FilterVal - $filterVal")
-                appInfoDAO.getUnivAppDetailsFilterForCategoryLiveData(result).toLiveData(pageSize = 50)
-            } else {
-                appInfoDAO.getUnivAppDetailsFilterLiveData("%$input%").toLiveData(pageSize = 50)
-            }
-        } as androidx.arch.core.util.Function<String, LiveData<PagedList<AppInfo>>>)
-    )
-=======
     var appDetailsList = Transformations.switchMap(
         filteredList
     ) { input ->
         if (input.isBlank()) {
-            appDetailsDAO.getUnivAppDetailsLiveData().toLiveData(pageSize = 50)
+            appInfoDAO.getUnivAppDetailsLiveData().toLiveData(pageSize = 50)
         } else if (input == "isSystem") {
-            appDetailsDAO.getUnivAppSystemAppsLiveData().toLiveData(pageSize = 50)
+            appInfoDAO.getUnivAppSystemAppsLiveData().toLiveData(pageSize = 50)
         } else if (input.contains("category:")) {
             val filterVal = input.split(":")[1]
             val result = filterVal.split(",").map { it.trim() }
             Log.d(LOG_TAG, "FilterVal - $filterVal")
-            appDetailsDAO.getUnivAppDetailsFilterForCategoryLiveData(result)
+            appInfoDAO.getUnivAppDetailsFilterForCategoryLiveData(result)
                 .toLiveData(pageSize = 50)
         } else {
-            appDetailsDAO.getUnivAppDetailsFilterLiveData("%$input%").toLiveData(pageSize = 50)
+            appInfoDAO.getUnivAppDetailsFilterLiveData("%$input%").toLiveData(pageSize = 50)
         }
     }
->>>>>>> b17f3850
 
     fun setFilter(filter: String?) {
         filteredList.value = filter
