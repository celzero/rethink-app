/*
Copyright 2020 RethinkDNS and its authors

Licensed under the Apache License, Version 2.0 (the "License");
you may not use this file except in compliance with the License.
You may obtain a copy of the License at

https://www.apache.org/licenses/LICENSE-2.0

Unless required by applicable law or agreed to in writing, software
distributed under the License is distributed on an "AS IS" BASIS,
WITHOUT WARRANTIES OR CONDITIONS OF ANY KIND, either express or implied.
See the License for the specific language governing permissions and
limitations under the License.
*/
package com.celzero.bravedns.viewmodel

import android.content.Context
import androidx.lifecycle.MutableLiveData
import androidx.lifecycle.Transformations
import androidx.lifecycle.ViewModel
import androidx.paging.toLiveData
import com.celzero.bravedns.database.AppDatabase
<<<<<<< HEAD
import com.celzero.bravedns.database.DoHEndpoint
import com.celzero.bravedns.database.DoHEndpointDAO
=======
>>>>>>> b17f3850

class DoHEndpointViewModel(private val doHEndpointDAO: DoHEndpointDAO) : ViewModel() {

    private var filteredList : MutableLiveData<String> = MutableLiveData()

    init {
        filteredList.value = ""
    }

<<<<<<< HEAD
    var dohEndpointList = Transformations.switchMap<String, PagedList<DoHEndpoint>>(
                filteredList, (Function<String, LiveData<PagedList<DoHEndpoint>>> { input ->
            if (input.isBlank()) {
                doHEndpointDAO.getDoHEndpointLiveData().toLiveData(pageSize = 50)
            } else if (input == "isSystem") {
                doHEndpointDAO.getDoHEndpointLiveData().toLiveData(pageSize = 50)
            } else {
                doHEndpointDAO.getDoHEndpointLiveDataByName("%$input%").toLiveData(pageSize = 50)
                //appDetailsDAO.getUnivAppDetailsLiveData("%$input%").toLiveData(50)
            }
        } as androidx.arch.core.util.Function<String, LiveData<PagedList<DoHEndpoint>>>)
    )
=======
    var dohEndpointList = Transformations.switchMap(
                filteredList
    ) { input ->
        if (input.isBlank()) {
            doHEndpointsDAO.getDoHEndpointLiveData().toLiveData(pageSize = 50)
        } else if (input == "isSystem") {
            doHEndpointsDAO.getDoHEndpointLiveData().toLiveData(pageSize = 50)
        } else {
            doHEndpointsDAO.getDoHEndpointLiveDataByName("%$input%").toLiveData(pageSize = 50)
            //appDetailsDAO.getUnivAppDetailsLiveData("%$input%").toLiveData(50)
        }
    }
>>>>>>> b17f3850

    fun setFilter(filter: String?) {
        filteredList.value = filter
    }

    fun setFilterBlocked(filter: String){
        filteredList.value = filter
    }

}<|MERGE_RESOLUTION|>--- conflicted
+++ resolved
@@ -21,11 +21,8 @@
 import androidx.lifecycle.ViewModel
 import androidx.paging.toLiveData
 import com.celzero.bravedns.database.AppDatabase
-<<<<<<< HEAD
 import com.celzero.bravedns.database.DoHEndpoint
 import com.celzero.bravedns.database.DoHEndpointDAO
-=======
->>>>>>> b17f3850
 
 class DoHEndpointViewModel(private val doHEndpointDAO: DoHEndpointDAO) : ViewModel() {
 
@@ -35,33 +32,18 @@
         filteredList.value = ""
     }
 
-<<<<<<< HEAD
-    var dohEndpointList = Transformations.switchMap<String, PagedList<DoHEndpoint>>(
-                filteredList, (Function<String, LiveData<PagedList<DoHEndpoint>>> { input ->
-            if (input.isBlank()) {
-                doHEndpointDAO.getDoHEndpointLiveData().toLiveData(pageSize = 50)
-            } else if (input == "isSystem") {
-                doHEndpointDAO.getDoHEndpointLiveData().toLiveData(pageSize = 50)
-            } else {
-                doHEndpointDAO.getDoHEndpointLiveDataByName("%$input%").toLiveData(pageSize = 50)
-                //appDetailsDAO.getUnivAppDetailsLiveData("%$input%").toLiveData(50)
-            }
-        } as androidx.arch.core.util.Function<String, LiveData<PagedList<DoHEndpoint>>>)
-    )
-=======
     var dohEndpointList = Transformations.switchMap(
                 filteredList
     ) { input ->
         if (input.isBlank()) {
-            doHEndpointsDAO.getDoHEndpointLiveData().toLiveData(pageSize = 50)
+            doHEndpointDAO.getDoHEndpointLiveData().toLiveData(pageSize = 50)
         } else if (input == "isSystem") {
-            doHEndpointsDAO.getDoHEndpointLiveData().toLiveData(pageSize = 50)
+            doHEndpointDAO.getDoHEndpointLiveData().toLiveData(pageSize = 50)
         } else {
-            doHEndpointsDAO.getDoHEndpointLiveDataByName("%$input%").toLiveData(pageSize = 50)
+            doHEndpointDAO.getDoHEndpointLiveDataByName("%$input%").toLiveData(pageSize = 50)
             //appDetailsDAO.getUnivAppDetailsLiveData("%$input%").toLiveData(50)
         }
     }
->>>>>>> b17f3850
 
     fun setFilter(filter: String?) {
         filteredList.value = filter
