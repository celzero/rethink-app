/*
 * Copyright 2020 RethinkDNS and its authors
 *
 * Licensed under the Apache License, Version 2.0 (the "License");
 * you may not use this file except in compliance with the License.
 * You may obtain a copy of the License at
 *
 * https://www.apache.org/licenses/LICENSE-2.0
 *
 * Unless required by applicable law or agreed to in writing, software
 * distributed under the License is distributed on an "AS IS" BASIS,
 * WITHOUT WARRANTIES OR CONDITIONS OF ANY KIND, either express or implied.
 * See the License for the specific language governing permissions and
 * limitations under the License.
 */
package com.celzero.bravedns.database

import Logger
import Logger.LOG_TAG_APP_DB
import android.content.Context
import androidx.room.Database
import androidx.room.Room
import androidx.room.RoomDatabase
import androidx.room.TypeConverters
import androidx.room.migration.Migration
import androidx.sqlite.db.SimpleSQLiteQuery
import androidx.sqlite.db.SupportSQLiteDatabase
import com.celzero.bravedns.util.Constants

@Database(
    entities =
    [
        AppInfo::class,
        CustomIp::class,
        DoHEndpoint::class,
        DnsCryptEndpoint::class,
        DnsProxyEndpoint::class,
        DnsCryptRelayEndpoint::class,
        ProxyEndpoint::class,
        CustomDomain::class,
        RethinkDnsEndpoint::class,
        RethinkRemoteFileTag::class,
        RethinkLocalFileTag::class,
        LocalBlocklistPacksMap::class,
        RemoteBlocklistPacksMap::class,
        WgConfigFiles::class,
        ProxyApplicationMapping::class,
        TcpProxyEndpoint::class,
        DoTEndpoint::class,
        ODoHEndpoint::class,
        RpnProxy::class,
        WgHopMap::class,
        SubscriptionStatus::class,
        SubscriptionStateHistory::class
    ],
    version = 26,
    exportSchema = false
)
@TypeConverters(Converters::class)
abstract class AppDatabase : RoomDatabase() {

    companion object {
        const val DATABASE_NAME = "bravedns.db"
        private const val DATABASE_PATH = "database/rethink_v22.db"
        private const val PRAGMA = "pragma wal_checkpoint(full)"

        // setJournalMode() is added as part of issue #344
        // modified the journal mode from TRUNCATE to AUTOMATIC.
        // The actual value will be TRUNCATE when the it is a low-RAM device.
        // Otherwise, WRITE_AHEAD_LOGGING will be used.
        // Ref:
        // https://developer.android.com/reference/android/arch/persistence/room/RoomDatabase.JournalMode#automatic
        fun buildDatabase(context: Context) =
            Room.databaseBuilder(context.applicationContext, AppDatabase::class.java, DATABASE_NAME)
                .createFromAsset(DATABASE_PATH)
                .addCallback(roomCallback)
                .setJournalMode(JournalMode.AUTOMATIC)
                .addMigrations(MIGRATION_1_2)
                .addMigrations(MIGRATION_2_3)
                .addMigrations(MIGRATION_3_4)
                .addMigrations(MIGRATION_4_5)
                .addMigrations(MIGRATION_5_6)
                .addMigrations(MIGRATION_6_7)
                .addMigrations(MIGRATION_7_8)
                .addMigrations(MIGRATION_8_9)
                .addMigrations(MIGRATION_9_10)
                .addMigrations(MIGRATION_10_11)
                .addMigrations(MIGRATION_11_12)
                .addMigrations(MIGRATION_12_13)
                .addMigrations(MIGRATION_13_14)
                .addMigrations(MIGRATION_14_15)
                .addMigrations(MIGRATION_15_16)
                .addMigrations(MIGRATION_16_17)
                .addMigrations(MIGRATION_17_18)
                .addMigrations(migration1819(context))
                .addMigrations(MIGRATION_19_20)
                .addMigrations(MIGRATION_20_21)
                .addMigrations(MIGRATION_21_22)
                .addMigrations(MIGRATION_22_23)
                .addMigrations(MIGRATION_23_24)
                .addMigrations(MIGRATION_24_25)
                .addMigrations(MIGRATION_25_26)
                .build()

        private val roomCallback: Callback =
            object : Callback() {
                override fun onCreate(db: SupportSQLiteDatabase) {
                    super.onCreate(db)
                    Logger.i(LOG_TAG_APP_DB, "Database created, ${db.version}")
                }

                override fun onDestructiveMigration(db: SupportSQLiteDatabase) {
                    super.onDestructiveMigration(db)
                    Logger.i(LOG_TAG_APP_DB, "Database destructively migrated, ${db.version}")
                }

                override fun onOpen(db: SupportSQLiteDatabase) {
                    super.onOpen(db)
                    Logger.i(LOG_TAG_APP_DB, "Database opened, ${db.version}")
                }
            }

        private val MIGRATION_1_2: Migration =
            object : Migration(1, 2) {
                override fun migrate(db: SupportSQLiteDatabase) {
                    db.execSQL("DELETE from AppInfo")
                    db.execSQL("DELETE from CategoryInfo")
                    db.execSQL(
                        "CREATE TABLE 'CategoryInfo' ( 'categoryName' TEXT NOT NULL, 'numberOFApps' INTEGER NOT NULL,'numOfAppsBlocked' INTEGER NOT NULL, 'isInternetBlocked' INTEGER NOT NULL, PRIMARY KEY (categoryName)) "
                    )
                }
            }

        private val MIGRATION_2_3: Migration =
            object : Migration(2, 3) {
                override fun migrate(db: SupportSQLiteDatabase) {
                    db.execSQL("DELETE from AppInfo ")
                    db.execSQL("DELETE from CategoryInfo")
                    db.execSQL("DROP TABLE if exists ConnectionTracker")
                    db.execSQL(
                        "CREATE TABLE 'ConnectionTracker' ('id' INTEGER NOT NULL,'appName' TEXT, 'uid' INTEGER NOT NULL, 'ipAddress' TEXT, 'port' INTEGER NOT NULL, 'protocol' INTEGER NOT NULL,'isBlocked' INTEGER NOT NULL, 'flag' TEXT, 'timeStamp' INTEGER NOT NULL,PRIMARY KEY (id)  )"
                    )
                    db.execSQL(
                        "CREATE TABLE 'BlockedConnections' ( 'id' INTEGER NOT NULL, 'uid' INTEGER NOT NULL, 'ipAddress' TEXT, 'port' INTEGER NOT NULL, 'protocol' TEXT, PRIMARY KEY (id)) "
                    )
                }
            }

        private val MIGRATION_3_4: Migration =
            object : Migration(3, 4) {
                override fun migrate(db: SupportSQLiteDatabase) {
                    db.execSQL(
                        "ALTER TABLE BlockedConnections ADD COLUMN isActive INTEGER DEFAULT 1 NOT NULL"
                    )
                    db.execSQL(
                        "ALTER TABLE BlockedConnections ADD COLUMN ruleType TEXT DEFAULT 'RULE4' NOT NULL"
                    )
                    db.execSQL(
                        "ALTER TABLE BlockedConnections ADD COLUMN modifiedDateTime INTEGER DEFAULT 0  NOT NULL"
                    )
                    db.execSQL("UPDATE BlockedConnections set ruleType = 'RULE5' where uid = -1000")
                    db.execSQL("ALTER TABLE ConnectionTracker ADD COLUMN blockedByRule TEXT")
                    db.execSQL(
                        "UPDATE ConnectionTracker set blockedByRule = 'RULE4' where uid <> -1000 and isBlocked = 1"
                    )
                    db.execSQL(
                        "UPDATE ConnectionTracker set blockedByRule = 'RULE5' where uid = -1000  and isBlocked = 1"
                    )
                    db.execSQL(
                        "ALTER TABLE AppInfo add column whiteListUniv1 INTEGER DEFAULT 0 NOT NULL"
                    )
                    db.execSQL(
                        "ALTER TABLE AppInfo add column whiteListUniv2 INTEGER DEFAULT 0 NOT NULL"
                    )
                    db.execSQL(
                        "ALTER TABLE AppInfo add column isExcluded INTEGER DEFAULT 0 NOT NULL"
                    )
                    db.execSQL(
                        "CREATE TABLE 'DoHEndpoint' ( 'id' INTEGER PRIMARY KEY AUTOINCREMENT NOT NULL, 'dohName' TEXT NOT NULL, 'dohURL' TEXT NOT NULL,'dohExplanation' TEXT, 'isSelected' INTEGER NOT NULL, 'isCustom' INTEGER NOT NULL,'modifiedDataTime' INTEGER NOT NULL, 'latency' INTEGER NOT NULL) "
                    )
                    db.execSQL(
                        "CREATE TABLE 'DNSCryptEndpoint' ( 'id' INTEGER PRIMARY KEY AUTOINCREMENT NOT NULL, 'dnsCryptName' TEXT NOT NULL, 'dnsCryptURL' TEXT NOT NULL,'dnsCryptExplanation' TEXT, 'isSelected' INTEGER NOT NULL, 'isCustom' INTEGER NOT NULL,'modifiedDataTime' INTEGER NOT NULL, 'latency' INTEGER NOT NULL) "
                    )
                    db.execSQL(
                        "CREATE TABLE 'DNSCryptRelayEndpoint' ( 'id' INTEGER PRIMARY KEY AUTOINCREMENT NOT NULL, 'dnsCryptRelayName' TEXT NOT NULL, 'dnsCryptRelayURL' TEXT NOT NULL,'dnsCryptRelayExplanation' TEXT, 'isSelected' INTEGER NOT NULL, 'isCustom' INTEGER NOT NULL,'modifiedDataTime' INTEGER NOT NULL, 'latency' INTEGER NOT NULL) "
                    )
                    db.execSQL(
                        "CREATE TABLE 'DNSProxyEndpoint' ( 'id' INTEGER PRIMARY KEY AUTOINCREMENT NOT NULL, 'proxyName' TEXT NOT NULL, 'proxyType' TEXT NOT NULL,'proxyAppName' TEXT , 'proxyIP' TEXT, 'proxyPort' INTEGER NOT NULL, 'isSelected' INTEGER NOT NULL, 'isCustom' INTEGER NOT NULL,'modifiedDataTime' INTEGER NOT NULL, 'latency' INTEGER NOT NULL) "
                    )
                    db.execSQL(
                        "CREATE TABLE 'ProxyEndpoint' ( 'id' INTEGER PRIMARY KEY AUTOINCREMENT NOT NULL, 'proxyName' TEXT NOT NULL,'proxyMode' INTEGER NOT NULL, 'proxyType' TEXT NOT NULL,'proxyAppName' TEXT , 'proxyIP' TEXT, 'userName' TEXT , 'password' TEXT, 'proxyPort' INTEGER NOT NULL, 'isSelected' INTEGER NOT NULL, 'isCustom' INTEGER NOT NULL , 'isUDP' INTEGER NOT NULL,'modifiedDataTime' INTEGER NOT NULL, 'latency' INTEGER NOT NULL) "
                    )
                    // Perform insert of endpoints
                    db.execSQL(
                        "INSERT OR REPLACE INTO DoHEndpoint(id,dohName,dohURL,dohExplanation, isSelected,isCustom,modifiedDataTime,latency) values(1,'Cloudflare','https://cloudflare-dns.com/dns-query','Does not block any DNS requests. Uses Cloudflare''s 1.1.1.1 DNS endpoint.',0,0,0,0)"
                    )
                    db.execSQL(
                        "INSERT OR REPLACE INTO DoHEndpoint(id,dohName,dohURL,dohExplanation, isSelected,isCustom,modifiedDataTime,latency) values(2,'Cloudflare Family','https://family.cloudflare-dns.com/dns-query','Blocks malware and adult content. Uses Cloudflare''s 1.1.1.3 DNS endpoint.',0,0,0,0)"
                    )
                    db.execSQL(
                        "INSERT OR REPLACE INTO DoHEndpoint(id,dohName,dohURL,dohExplanation, isSelected,isCustom,modifiedDataTime,latency) values(3,'Cloudflare Security','https://security.cloudflare-dns.com/dns-query','Blocks malicious content. Uses Cloudflare''s 1.1.1.2 DNS endpoint.',0,0,0,0)"
                    )
                    db.execSQL(
                        "INSERT OR REPLACE INTO DoHEndpoint(id,dohName,dohURL,dohExplanation, isSelected,isCustom,modifiedDataTime,latency) values(4,'RethinkDNS Basic (default)','https://basic.bravedns.com/1:YBcgAIAQIAAIAABgIAA=','Blocks malware and more. Uses RethinkDNS''s non-configurable basic endpoint.',1,0,0,0)"
                    )
                    db.execSQL(
                        "INSERT OR REPLACE INTO DoHEndpoint(id,dohName,dohURL,dohExplanation, isSelected,isCustom,modifiedDataTime,latency) values(5,'RethinkDNS Plus','https://basic.bravedns.com/','Configurable DNS endpoint: Provides in-depth analytics of your Internet traffic, allows you to set custom rules and more.',0,0,0,0)"
                    )
                }
            }

        private val MIGRATION_4_5: Migration =
            object : Migration(4, 5) {
                override fun migrate(db: SupportSQLiteDatabase) {
                    db.execSQL("DELETE from DNSProxyEndpoint")
                    db.execSQL(
                        "UPDATE DoHEndpoint set dohURL  = 'https://basic.bravedns.com/1:wBdgAIoBoB02kIAA5HI=' where id = 4"
                    )
                    db.execSQL(
                        "UPDATE DNSCryptEndpoint set dnsCryptName='Quad9', dnsCryptURL='sdns://AQYAAAAAAAAAEzE0OS4xMTIuMTEyLjEwOjg0NDMgZ8hHuMh1jNEgJFVDvnVnRt803x2EwAuMRwNo34Idhj4ZMi5kbnNjcnlwdC1jZXJ0LnF1YWQ5Lm5ldA',dnsCryptExplanation='Quad9 (anycast) no-dnssec/no-log/no-filter 9.9.9.10 / 149.112.112.10' where id=5"
                    )
                    db.execSQL(
                        "INSERT into DNSProxyEndpoint values (1,'Google','External','Nobody','8.8.8.8',53,0,0,0,0)"
                    )
                    db.execSQL(
                        "INSERT into DNSProxyEndpoint values (2,'Cloudflare','External','Nobody','1.1.1.1',53,0,0,0,0)"
                    )
                    db.execSQL(
                        "INSERT into DNSProxyEndpoint values (3,'Quad9','External','Nobody','9.9.9.9',53,0,0,0,0)"
                    )
                    db.execSQL(
                        "UPDATE DNSCryptEndpoint set dnsCryptName ='Cleanbrowsing Family' where id = 1"
                    )
                    db.execSQL("UPDATE DNSCryptEndpoint set dnsCryptName ='Adguard' where id = 2")
                    db.execSQL(
                        "UPDATE DNSCryptEndpoint set dnsCryptName ='Adguard Family' where id = 3"
                    )
                    db.execSQL(
                        "UPDATE DNSCryptEndpoint set dnsCryptName ='Cleanbrowsing Security' where id = 4"
                    )
                    db.execSQL(
                        "UPDATE DNSCryptRelayEndpoint set dnsCryptRelayName ='Anon-AMS-NL' where id = 1"
                    )
                    db.execSQL(
                        "UPDATE DNSCryptRelayEndpoint set dnsCryptRelayName ='Anon-CS-FR' where id = 2"
                    )
                    db.execSQL(
                        "UPDATE DNSCryptRelayEndpoint set dnsCryptRelayName ='Anon-CS-SE' where id = 3"
                    )
                    db.execSQL(
                        "UPDATE DNSCryptRelayEndpoint set dnsCryptRelayName ='Anon-CS-USCA' where id = 4"
                    )
                    db.execSQL(
                        "UPDATE DNSCryptRelayEndpoint set dnsCryptRelayName ='Anon-Tiarap' where id = 5"
                    )
                }
            }

        private val MIGRATION_5_6: Migration =
            object : Migration(5, 6) {
                override fun migrate(db: SupportSQLiteDatabase) {
                    db.execSQL(
                        "CREATE TABLE 'DNSLogs' ('id' INTEGER PRIMARY KEY AUTOINCREMENT NOT NULL, 'queryStr' TEXT NOT NULL, 'time' INTEGER NOT NULL, 'flag' TEXT NOT NULL, 'resolver' TEXT NOT NULL, 'latency' INTEGER NOT NULL, 'typeName' TEXT NOT NULL, 'isBlocked' INTEGER NOT NULL, 'blockLists' LONGTEXT NOT NULL,  'serverIP' TEXT NOT NULL, 'relayIP' TEXT NOT NULL, 'responseTime' INTEGER NOT NULL, 'response' TEXT NOT NULL, 'status' TEXT NOT NULL,'dnsType' INTEGER NOT NULL) "
                    )
                    // https://basic.bravedns.com/1:YBIgACABAHAgAA== - New block list configured
                    db.execSQL(
                        "UPDATE DoHEndpoint set dohURL  = 'https://basic.bravedns.com/1:YBcgAIAQIAAIAABgIAA=' where id = 4"
                    )
                    db.execSQL(
                        "UPDATE DNSCryptEndpoint set dnsCryptName='Quad9', dnsCryptURL='sdns://AQMAAAAAAAAADDkuOS45Ljk6ODQ0MyBnyEe4yHWM0SAkVUO-dWdG3zTfHYTAC4xHA2jfgh2GPhkyLmRuc2NyeXB0LWNlcnQucXVhZDkubmV0',dnsCryptExplanation='Quad9 (anycast) dnssec/no-log/filter 9.9.9.9 / 149.112.112.9' where id=5"
                    )
                    db.execSQL(
                        "ALTER TABLE CategoryInfo add column numOfAppWhitelisted INTEGER DEFAULT 0 NOT NULL"
                    )
                    db.execSQL(
                        "ALTER TABLE CategoryInfo add column numOfAppsExcluded INTEGER DEFAULT 0 NOT NULL"
                    )
                    db.execSQL(
                        "UPDATE DNSCryptRelayEndpoint set dnsCryptRelayName ='Netherlands' where id = 1"
                    )
                    db.execSQL(
                        "UPDATE DNSCryptRelayEndpoint set dnsCryptRelayName ='France' where id = 2"
                    )
                    db.execSQL(
                        "UPDATE DNSCryptRelayEndpoint set dnsCryptRelayName ='Sweden' where id = 3"
                    )
                    db.execSQL(
                        "UPDATE DNSCryptRelayEndpoint set dnsCryptRelayName ='US - Los Angeles, CA' where id = 4"
                    )
                    db.execSQL(
                        "UPDATE DNSCryptRelayEndpoint set dnsCryptRelayName ='Singapore' where id = 5"
                    )
                }
            }

        private val MIGRATION_6_7: Migration =
            object : Migration(6, 7) {
                override fun migrate(db: SupportSQLiteDatabase) {
                    db.execSQL(
                        "UPDATE DoHEndpoint set dohURL  = 'https://security.cloudflare-dns.com/dns-query' where id = 3"
                    )
                    db.execSQL(
                        "UPDATE DoHEndpoint set dohURL  = 'https://basic.bravedns.com/1:YBcgAIAQIAAIAABgIAA=' where id = 4"
                    )
                }
            }

        /**
         * For the version 053-1. Created a view for the AppInfo table so that the read will be
         * minimized. Also deleting the uid=0 row from AppInfo table. In earlier version the UID=0
         * is added as default and not used. Now the UID=0(ANDROID) is added to the non-app
         * category.
         */
        private val MIGRATION_7_8: Migration =
            object : Migration(7, 8) {
                override fun migrate(db: SupportSQLiteDatabase) {
                    db.execSQL(
                        "CREATE VIEW `AppInfoView` AS select appName, appCategory, isInternetAllowed, whiteListUniv1, isExcluded from AppInfo"
                    )
                    db.execSQL("UPDATE AppInfo set appCategory = 'System Components' where uid = 0")
                    db.execSQL(
                        "DELETE from AppInfo where appName = 'ANDROID' and appCategory = 'System Components'"
                    )
                }
            }

        private val MIGRATION_8_9: Migration =
            object : Migration(8, 9) {
                override fun migrate(db: SupportSQLiteDatabase) {
                    db.execSQL(
                        "UPDATE DoHEndpoint set dohURL  = 'https://basic.bravedns.com/1:YASAAQBwIAA=' where id = 4"
                    )
                }
            }

        private val MIGRATION_9_10: Migration =
            object : Migration(9, 10) {
                override fun migrate(db: SupportSQLiteDatabase) {
                    db.execSQL(
                        "UPDATE DoHEndpoint set dohURL  = 'https://basic.bravedns.com/1:IAAgAA==' where id = 4"
                    )
                }
            }

        private val MIGRATION_10_11: Migration =
            object : Migration(10, 11) {
                override fun migrate(db: SupportSQLiteDatabase) {
                    db.execSQL(
                        "ALTER TABLE DNSLogs add column responseIps TEXT DEFAULT '' NOT NULL"
                    )
                    db.execSQL(
                        "CREATE TABLE 'CustomDomain' ( 'domain' TEXT NOT NULL, 'ips' TEXT NOT NULL, 'status' INTEGER NOT NULL, 'type' INTEGER NOT NULL, 'createdTs' INTEGER NOT NULL, 'deletedTs' INTEGER NOT NULL, 'version' INTEGER NOT NULL, PRIMARY KEY (domain)) "
                    )
                }
            }

        private val MIGRATION_11_12: Migration =
            object : Migration(11, 12) {
                override fun migrate(db: SupportSQLiteDatabase) {
                    addMoreDohToList(db)
                    modifyAppInfoTableSchema(db)
                    modifyBlockedConnectionsTable(db)
                    db.execSQL("DROP VIEW AppInfoView")
                    db.execSQL("DROP TABLE if exists CategoryInfo")
                    db.execSQL(
                        "UPDATE DoHEndpoint set dohURL = `replace`(dohURL,'bravedns','rethinkdns')"
                    )
                    modifyConnectionTrackerTable(db)
                    createRethinkDnsTable(db)
                    removeRethinkFromDohList(db)
                    updateDnscryptStamps(db)
                    createRethinkFileTagTables(db)
                    insertIpv6DnsProxyEndpoint(db)
                }

                private fun updateDnscryptStamps(db: SupportSQLiteDatabase) {
                    with(db) {
                        execSQL(
                            "UPDATE DNSCryptEndpoint set dnsCryptURL='sdns://AQMAAAAAAAAAEjE0OS4xMTIuMTEyLjk6ODQ0MyBnyEe4yHWM0SAkVUO-dWdG3zTfHYTAC4xHA2jfgh2GPhkyLmRuc2NyeXB0LWNlcnQucXVhZDkubmV0' where id=5"
                        )
                        execSQL(
                            "UPDATE DNSCryptEndpoint set dnsCryptURL='sdns://AQMAAAAAAAAAETk0LjE0MC4xNC4xNTo1NDQzILgxXdexS27jIKRw3C7Wsao5jMnlhvhdRUXWuMm1AFq6ITIuZG5zY3J5cHQuZmFtaWx5Lm5zMS5hZGd1YXJkLmNvbQ' where id=3"
                        )
                    }
                }

                // add more doh options as default
                private fun addMoreDohToList(db: SupportSQLiteDatabase) {
                    with(db) {
                        execSQL(
                            "INSERT OR REPLACE INTO DoHEndpoint(dohName,dohURL,dohExplanation, isSelected,isCustom,modifiedDataTime,latency) values('Google','https://dns.google/dns-query','Traditional DNS queries and replies are sent over UDP or TCP without encryption, making them subject to surveillance, spoofing, and DNS-based Internet filtering.',0,0,0,0)"
                        )
                        execSQL(
                            "INSERT OR REPLACE INTO DoHEndpoint(dohName,dohURL,dohExplanation, isSelected,isCustom,modifiedDataTime,latency) values('CleanBrowsing Family','https://doh.cleanbrowsing.org/doh/family-filter/','Family filter blocks access to all adult, pornographic and explicit sites. It also blocks proxy and VPN domains that could be used to bypass our filters. Mixed content sites (like Reddit) are also blocked. Google, Bing and Youtube are set to the Safe Mode.',0,0,0,0)"
                        )
                        execSQL(
                            "INSERT OR REPLACE INTO DoHEndpoint(dohName,dohURL,dohExplanation, isSelected,isCustom,modifiedDataTime,latency) values('CleanBrowsing Adult','https://doh.cleanbrowsing.org/doh/adult-filter/','Adult filter blocks access to all adult, pornographic and explicit sites. It does not block proxy or VPNs, nor mixed-content sites. Sites like Reddit are allowed. Google and Bing are set to the Safe Mode.',0,0,0,0)"
                        )
                        execSQL(
                            "INSERT OR REPLACE INTO DoHEndpoint(dohName,dohURL,dohExplanation, isSelected,isCustom,modifiedDataTime,latency) values('Quad9 Secure','https://dns.quad9.net/dns-query','Quad9 routes your DNS queries through a secure network of servers around the globe.',0,0,0,0)"
                        )
                    }
                }

                // rename blockedConnections table to CustomIp
                private fun modifyBlockedConnectionsTable(db: SupportSQLiteDatabase) {
                    with(db) {
                        execSQL(
                            "CREATE TABLE 'CustomIp' ('uid' INTEGER NOT NULL, 'ipAddress' TEXT DEFAULT '' NOT NULL, 'port' INTEGER DEFAULT '' NOT NULL, 'protocol' TEXT DEFAULT '' NOT NULL, 'isActive' INTEGER DEFAULT 1 NOT NULL, 'status' INTEGER DEFAULT 1 NOT NULL,'ruleType' INTEGER DEFAULT 0 NOT NULL, 'wildcard' INTEGER DEFAULT 0 NOT NULL, 'modifiedDateTime' INTEGER DEFAULT 0 NOT NULL, PRIMARY KEY(uid, ipAddress, port, protocol))"
                        )
                        execSQL(
                            "INSERT INTO 'CustomIp' SELECT uid, ipAddress, port, protocol, isActive, 1, 0, 0, modifiedDateTime from BlockedConnections"
                        )
                        execSQL("DROP TABLE if exists BlockedConnections")
                    }
                }

                private fun modifyAppInfoTableSchema(db: SupportSQLiteDatabase) {
                    with(db) {
                        execSQL(
                            "CREATE TABLE 'AppInfo_backup' ('packageInfo' TEXT PRIMARY KEY NOT NULL, 'appName' TEXT NOT NULL, 'uid' INTEGER NOT NULL, 'isSystemApp' INTEGER NOT NULL, 'firewallStatus' INTEGER NOT NULL DEFAULT 0, 'appCategory' TEXT NOT NULL, 'wifiDataUsed' INTEGER NOT NULL, 'mobileDataUsed' INTEGER NOT NULL, 'metered' INTEGER NOT NULL DEFAULT 0, 'screenOffAllowed' INTEGER NOT NULL DEFAULT 0, 'backgroundAllowed' INTEGER NOT NULL DEFAULT 0,  'isInternetAllowed' INTEGER NOT NULL, 'whiteListUniv1' INTEGER NOT NULL, 'isExcluded' INTEGER NOT NULL)"
                        )
                        execSQL(
                            "INSERT INTO AppInfo_backup SELECT packageInfo, appName, uid, isSystemApp, 0, appCategory, wifiDataUsed, mobileDataUsed, 0, isScreenOff, isBackgroundEnabled, isInternetAllowed, whiteListUniv1, isExcluded FROM AppInfo"
                        )
                        execSQL(
                            "UPDATE AppInfo_backup set firewallStatus = 0 where isInternetAllowed = 1"
                        )
                        execSQL(
                            "UPDATE AppInfo_backup set firewallStatus = 1 where isInternetAllowed = 0"
                        )
                        execSQL(
                            "UPDATE AppInfo_backup set firewallStatus = 2 where whiteListUniv1 = 1"
                        )
                        execSQL("UPDATE AppInfo_backup set firewallStatus = 3 where isExcluded = 1")
                        execSQL(" DROP TABLE if exists AppInfo")
                        execSQL(
                            "CREATE TABLE 'AppInfo' ('packageInfo' TEXT PRIMARY KEY NOT NULL, 'appName' TEXT NOT NULL, 'uid' INTEGER NOT NULL, 'isSystemApp' INTEGER NOT NULL, 'firewallStatus' INTEGER NOT NULL DEFAULT 0, 'appCategory' TEXT NOT NULL, 'wifiDataUsed' INTEGER NOT NULL, 'mobileDataUsed' INTEGER NOT NULL, 'metered' INTEGER NOT NULL DEFAULT 0, 'screenOffAllowed' INTEGER NOT NULL DEFAULT 0, 'backgroundAllowed' INTEGER NOT NULL DEFAULT 0)"
                        )
                        execSQL(
                            "INSERT INTO AppInfo SELECT packageInfo, appName, uid, isSystemApp, firewallStatus, appCategory, wifiDataUsed, mobileDataUsed, metered, screenOffAllowed, backgroundAllowed FROM AppInfo_backup"
                        )

                        execSQL("DROP TABLE AppInfo_backup")
                    }
                }

                // introduce NOT NULL property for columns in the schema, alter table query cannot
                // add the not-null to the schema, so creating a backup and recreating the table
                // during migration.
                private fun modifyConnectionTrackerTable(db: SupportSQLiteDatabase) {
                    with(db) {
                        execSQL(
                            "CREATE TABLE 'ConnectionTracker_backup' ('id' INTEGER NOT NULL,'appName' TEXT DEFAULT '' NOT NULL, 'uid' INTEGER NOT NULL, 'ipAddress' TEXT DEFAULT ''  NOT NULL, 'port' INTEGER NOT NULL, 'protocol' INTEGER NOT NULL,'isBlocked' INTEGER NOT NULL, 'blockedByRule' TEXT DEFAULT '' NOT NULL, 'flag' TEXT  DEFAULT '' NOT NULL, 'dnsQuery' TEXT DEFAULT '', 'timeStamp' INTEGER NOT NULL,PRIMARY KEY (id)  )"
                        )
                        execSQL(
                            "INSERT INTO ConnectionTracker_backup SELECT id, appName, uid, ipAddress, port, protocol, isBlocked, blockedByRule, flag, '', timeStamp from ConnectionTracker"
                        )
                        execSQL("DROP TABLE if exists ConnectionTracker")
                        execSQL(
                            "CREATE TABLE 'ConnectionTracker' ('id' INTEGER NOT NULL,'appName' TEXT DEFAULT '' NOT NULL, 'uid' INTEGER NOT NULL, 'ipAddress' TEXT DEFAULT ''  NOT NULL, 'port' INTEGER NOT NULL, 'protocol' INTEGER NOT NULL,'isBlocked' INTEGER NOT NULL, 'blockedByRule' TEXT DEFAULT '' NOT NULL, 'flag' TEXT  DEFAULT '' NOT NULL, 'dnsQuery' TEXT DEFAULT '', 'timeStamp' INTEGER NOT NULL,PRIMARY KEY (id)  )"
                        )
                        execSQL(
                            "INSERT INTO ConnectionTracker SELECT id, appName, uid, ipAddress, port, protocol, isBlocked, blockedByRule, flag, '',  timeStamp from ConnectionTracker_backup"
                        )
                        execSQL("DROP TABLE if exists ConnectionTracker_backup")
                    }
                }

                // create new table to store Rethink dns endpoint
                // contains both the global and app specific dns endpoints
                private fun createRethinkDnsTable(db: SupportSQLiteDatabase) {
                    with(db) {
                        execSQL(
                            "CREATE TABLE 'RethinkDnsEndpoint' ('name' TEXT NOT NULL, 'url' TEXT NOT NULL, 'uid' INTEGER NOT NULL, 'desc' TEXT NOT NULL, 'isActive' INTEGER NOT NULL, 'isCustom' INTEGER NOT NULL, 'latency' INTEGER NOT NULL, 'blocklistCount' INTEGER NOT NULL DEFAULT 0,'modifiedDataTime' INTEGER NOT NULL,  PRIMARY KEY (name, url, uid))"
                        )
                        execSQL(
                            "INSERT INTO 'RethinkDnsEndpoint' ( 'name', 'url', 'uid', 'desc', 'isActive', 'isCustom', 'latency', 'blocklistCount', 'modifiedDataTime' ) VALUES ( 'RDNS Default', 'https://basic.rethinkdns.com/1:IAAQAA==',  ${Constants.MISSING_UID}, 'Blocks over 100,000+ phishing, malvertising, malware, spyware, ransomware, cryptojacking and other threats.', '0', '0', '0', '1','1633624616715')"
                        )
                        execSQL(
                            "INSERT INTO 'RethinkDnsEndpoint' ( 'name', 'url', 'uid', 'desc', 'isActive', 'isCustom', 'latency', 'blocklistCount', 'modifiedDataTime' ) VALUES ( 'RDNS Adult', 'https://basic.rethinkdns.com/1:EMABAADgIAA=', ${Constants.MISSING_UID}, 'Blocks over 30,000 adult websites.', '0', '0', '0','5', '1633624616715')"
                        )
                        execSQL(
                            "INSERT INTO 'RethinkDnsEndpoint' ( 'name', 'url', 'uid', 'desc', 'isActive', 'isCustom', 'latency', 'blocklistCount', 'modifiedDataTime' ) VALUES ( 'RDNS Piracy', 'https://basic.rethinkdns.com/1:EID-BwCB', ${Constants.MISSING_UID}, 'Blocks torrent, dubious video streaming and file sharing websites.', '0', '0', '0','12', '1633624616715')"
                        )
                        execSQL(
                            "INSERT INTO 'RethinkDnsEndpoint' ( 'name', 'url', 'uid', 'desc', 'isActive', 'isCustom', 'latency', 'blocklistCount', 'modifiedDataTime' ) VALUES ( 'RDNS Social Media', 'https://basic.rethinkdns.com/1:AEAAEA==', ${Constants.MISSING_UID}, 'Blocks popular social media including Facebook, Instagram, and WhatsApp.', '0', '0', '0','1', '1633624616715')"
                        )
                        execSQL(
                            "INSERT INTO 'RethinkDnsEndpoint' ( 'name', 'url', 'uid', 'desc', 'isActive', 'isCustom', 'latency', 'blocklistCount', 'modifiedDataTime' ) VALUES ( 'RDNS Security', 'https://basic.rethinkdns.com/1:4AIAgAABAHAgAA==', ${Constants.MISSING_UID}, 'Blocks over 150,000 malware, ransomware, phishing and other threats.', '0', '0', '0','37', '1633624616715')"
                        )
                        execSQL(
                            "INSERT INTO 'RethinkDnsEndpoint' ( 'name', 'url', 'uid', 'desc', 'isActive', 'isCustom', 'latency', 'blocklistCount', 'modifiedDataTime' ) VALUES ( 'RDNS Privacy', 'https://basic.rethinkdns.com/1:QAcCAIAcAhCkAg==', ${Constants.MISSING_UID}, 'Blocks over 100,000+ adware, spyware, and trackers through some of the most extensive blocklists.', '0', '0', '0','11', '1633624616715')"
                        )
                        execSQL(
                            "INSERT INTO 'RethinkDnsEndpoint' ( 'name', 'url', 'uid', 'desc', 'isActive', 'isCustom', 'latency', 'blocklistCount', 'modifiedDataTime' ) VALUES ( 'RDNS Plus', (Select dohurl from DoHEndpoint where id = 5), ${Constants.MISSING_UID}, 'User Configured', (select isSelected from DoHEndpoint where id = 5), '0', '1', '0', '1633624616715')"
                        )
                    }
                }

                private fun createRethinkFileTagTables(db: SupportSQLiteDatabase) {
                    with(db) {
                        execSQL(
                            "CREATE TABLE RethinkRemoteFileTag ('value' INTEGER NOT NULL, 'uname' TEXT NOT NULL, 'vname' TEXT NOT NULL, 'group' TEXT NOT NULL, 'subg' TEXT NOT NULL, 'url' TEXT NOT NULL, 'show' INTEGER NOT NULL, 'entries' INTEGER NOT NULL, 'simpleTagId' INTEGER NOT NULL, 'isSelected' INTEGER NOT NULL,  PRIMARY KEY (value))"
                        )
                        execSQL(
                            "CREATE TABLE RethinkLocalFileTag ('value' INTEGER NOT NULL, 'uname' TEXT NOT NULL, 'vname' TEXT NOT NULL, 'group' TEXT NOT NULL, 'subg' TEXT NOT NULL, 'url' TEXT NOT NULL, 'show' INTEGER NOT NULL, 'entries' INTEGER NOT NULL,  'simpleTagId' INTEGER NOT NULL, 'isSelected' INTEGER NOT NULL, PRIMARY KEY (value))"
                        )
                    }
                }

                // remove the rethink doh from the list
                private fun removeRethinkFromDohList(db: SupportSQLiteDatabase) {
                    with(db) { execSQL("DELETE from DoHEndpoint where id in (4,5)") }
                }

                private fun insertIpv6DnsProxyEndpoint(db: SupportSQLiteDatabase) {
                    with(db) {
                        execSQL(
                            "INSERT OR REPLACE INTO DNSProxyEndpoint(proxyName, proxyType, proxyAppName, proxyIP, proxyPort, isSelected, isCustom, modifiedDataTime,latency) values ('Google IPv6','External','Nobody','2001:4860:4860::8888',53,0,0,0,0)"
                        )
                        execSQL(
                            "INSERT OR REPLACE INTO DNSProxyEndpoint(proxyName, proxyType, proxyAppName, proxyIP, proxyPort, isSelected, isCustom, modifiedDataTime,latency) values ('Cloudflare IPv6','External','Nobody','2606:4700:4700::1111',53,0,0,0,0)"
                        )
                        execSQL(
                            "INSERT OR REPLACE INTO DNSProxyEndpoint(proxyName, proxyType, proxyAppName, proxyIP, proxyPort, isSelected, isCustom, modifiedDataTime,latency) values ('Quad9 IPv6','External','Nobody','2620:fe::fe',53,0,0,0,0)"
                        )
                    }
                }
            }

        private val MIGRATION_12_13: Migration =
            object : Migration(12, 13) {
                override fun migrate(db: SupportSQLiteDatabase) {
                    db.execSQL(
                        "INSERT OR REPLACE INTO DNSProxyEndpoint(proxyName, proxyType, proxyAppName, proxyIP, proxyPort, isSelected, isCustom, modifiedDataTime,latency) values ('Orbot','External','org.torproject.android','127.0.0.1',5400,0,0,0,0)"
                    )
                }
            }

        // migration part of v053k
        private val MIGRATION_13_14: Migration =
            object : Migration(13, 14) {
                override fun migrate(db: SupportSQLiteDatabase) {
                    // modify the default blocklist to OISD
                    db.execSQL(
                        "UPDATE RethinkDnsEndpoint set url  = 'https://basic.rethinkdns.com/1:IAAgAA==' where name = 'RDNS Default' and isCustom = 0"
                    )
                    db.execSQL(
                        "Update AppInfo set appCategory = 'System Services' where appCategory = 'Non-App System' and isSystemApp = 1"
                    )
                    db.execSQL("Update RethinkDnsEndpoint set url = REPLACE(url, 'basic', 'sky')")
                }
            }

        // migration part of v053l
        private val MIGRATION_14_15: Migration =
            object : Migration(14, 15) {
                override fun migrate(db: SupportSQLiteDatabase) {
                    db.execSQL("ALTER TABLE RethinkLocalFileTag add column pack TEXT DEFAULT ''")
                    db.execSQL("ALTER TABLE RethinkRemoteFileTag add column pack TEXT DEFAULT ''")
                    db.execSQL(
                        "UPDATE DoHEndpoint set dohExplanation = 'Family filter blocks access to all adult, graphic and explicit sites. It also blocks proxy and VPN domains that could be used to bypass our filters. Mixed content sites (like Reddit) are also blocked. Google, Bing and Youtube are set to the Safe Mode.' where dohName = 'CleanBrowsing Family'"
                    )
                    db.execSQL(
                        "UPDATE DoHEndpoint set dohExplanation = 'Adult filter blocks access to all adult, graphic and explicit sites. It does not block proxy or VPNs, nor mixed-content sites. Sites like Reddit are allowed. Google and Bing are set to the Safe Mode.'  where dohName = 'CleanBrowsing Adult'"
                    )
                }
            }

        // migration part of v053m
        private val MIGRATION_15_16: Migration =
            object : Migration(15, 16) {
                override fun migrate(db: SupportSQLiteDatabase) {
                    modifyAppInfo(db)
                    db.execSQL("ALTER TABLE RethinkLocalFileTag add column level TEXT")
                    db.execSQL("ALTER TABLE RethinkRemoteFileTag add column level TEXT")
                    db.execSQL(
                        "CREATE TABLE 'LocalBlocklistPacksMap' ( 'pack' TEXT NOT NULL, 'level' INTEGER NOT NULL DEFAULT 0, 'blocklistIds' TEXT NOT NULL, 'group' TEXT NOT NULL, PRIMARY KEY (pack, level)) "
                    )
                    db.execSQL(
                        "CREATE TABLE 'RemoteBlocklistPacksMap' ( 'pack' TEXT NOT NULL, 'level' INTEGER NOT NULL DEFAULT 0, 'blocklistIds' TEXT NOT NULL, 'group' TEXT NOT NULL, PRIMARY KEY (pack, level)) "
                    )
                    db.execSQL(
                        "UPDATE RethinkDnsEndpoint set url = case when url = 'https://max.rethinkdns.com/1:IAAgAA=='  then 'https://max.rethinkdns.com/rec' else 'https://sky.rethinkdns.com/rec' end where name = 'RDNS Default' and isCustom = 0"
                    )
                }

                private fun modifyAppInfo(db: SupportSQLiteDatabase) {
                    with(db) {
                        execSQL(
                            "CREATE TABLE 'AppInfo_backup' ('packageName' TEXT NOT NULL, 'appName' TEXT NOT NULL, 'uid' INTEGER NOT NULL, 'isSystemApp' INTEGER NOT NULL, 'firewallStatus' INTEGER NOT NULL DEFAULT 0, 'appCategory' TEXT NOT NULL, 'wifiDataUsed' INTEGER NOT NULL, 'mobileDataUsed' INTEGER NOT NULL, 'metered' INTEGER NOT NULL DEFAULT 0, 'screenOffAllowed' INTEGER NOT NULL DEFAULT 0, 'backgroundAllowed' INTEGER NOT NULL DEFAULT 0,  PRIMARY KEY(uid, packageName))"
                        )
                        execSQL(
                            "INSERT INTO AppInfo_backup SELECT packageInfo, appName, uid, isSystemApp, firewallStatus, appCategory, wifiDataUsed, mobileDataUsed, metered, screenOffAllowed, backgroundAllowed FROM AppInfo"
                        )
                        execSQL(" DROP TABLE if exists AppInfo")
                        execSQL(
                            "CREATE TABLE 'AppInfo' ('packageName' TEXT NOT NULL, 'appName' TEXT NOT NULL, 'uid' INTEGER NOT NULL, 'isSystemApp' INTEGER NOT NULL, 'firewallStatus' INTEGER NOT NULL DEFAULT 0, 'appCategory' TEXT NOT NULL, 'wifiDataUsed' INTEGER NOT NULL, 'mobileDataUsed' INTEGER NOT NULL, 'metered' INTEGER NOT NULL DEFAULT 0, 'screenOffAllowed' INTEGER NOT NULL DEFAULT 0, 'backgroundAllowed' INTEGER NOT NULL DEFAULT 0,  PRIMARY KEY(uid, packageName))"
                        )
                        execSQL(
                            "INSERT INTO AppInfo SELECT packageName, appName, uid, isSystemApp, firewallStatus, appCategory, wifiDataUsed, mobileDataUsed, metered, screenOffAllowed, backgroundAllowed FROM AppInfo_backup"
                        )
                        execSQL("DROP TABLE AppInfo_backup")
                    }
                }
            }

        // migration part of v054
        private val MIGRATION_16_17: Migration =
            object : Migration(16, 17) {
                override fun migrate(db: SupportSQLiteDatabase) {
                    db.execSQL("DROP table if exists CustomDomain")
                    db.execSQL(
                        "CREATE TABLE 'CustomDomain' ( 'domain' TEXT NOT NULL, 'uid' INT NOT NULL,  'ips' TEXT NOT NULL, 'status' INTEGER NOT NULL, 'type' INTEGER NOT NULL, 'modifiedTs' INTEGER NOT NULL, 'deletedTs' INTEGER NOT NULL, 'version' INTEGER NOT NULL, PRIMARY KEY (domain, uid)) "
                    )
                    modifyAppInfo(db)
                    modifyRethinkDnsUrls(db)
                    updateDnscryptStamps(db)
                }

                private fun updateDnscryptStamps(db: SupportSQLiteDatabase) {
                    db.execSQL(
                        "update DnsCryptEndpoint set dnsCryptURL = 'sdns://AQMAAAAAAAAAFDE4NS4yMjguMTY4LjE2ODo4NDQzILysMvrVQ2kXHwgy1gdQJ8MgjO7w6OmflBjcd2Bl1I8pEWNsZWFuYnJvd3Npbmcub3Jn' where dnsCryptName = 'Cleanbrowsing Family' and id = 1"
                    )
                    db.execSQL(
                        "update DnsCryptEndpoint set dnsCryptURL = 'sdns://AQMAAAAAAAAAETk0LjE0MC4xNC4xNDo1NDQzINErR_JS3PLCu_iZEIbq95zkSV2LFsigxDIuUso_OQhzIjIuZG5zY3J5cHQuZGVmYXVsdC5uczEuYWRndWFyZC5jb20' where dnsCryptName = 'Adguard'  and id = 2"
                    )
                    db.execSQL(
                        "update DnsCryptEndpoint set dnsCryptURL = 'sdns://AQMAAAAAAAAAETk0LjE0MC4xNC4xNTo1NDQzILgxXdexS27jIKRw3C7Wsao5jMnlhvhdRUXWuMm1AFq6ITIuZG5zY3J5cHQuZmFtaWx5Lm5zMS5hZGd1YXJkLmNvbQ' where dnsCryptName = 'Adguard Family'  and id = 3"
                    )
                    db.execSQL(
                        "update DnsCryptEndpoint set dnsCryptURL = 'sdns://AQMAAAAAAAAAFDE0OS4xMTIuMTEyLjExMjo4NDQzIGfIR7jIdYzRICRVQ751Z0bfNN8dhMALjEcDaN-CHYY-GTIuZG5zY3J5cHQtY2VydC5xdWFkOS5uZXQ', dnsCryptName = 'Quad9 Security', dnsCryptExplanation = 'Quad9 (anycast) dnssec/no-log/filter 9.9.9.9 - 149.112.112.9 - 149.112.112.112' where dnsCryptName = 'Cleanbrowsing Security'  and id = 4"
                    )
                    db.execSQL(
                        "update DnsCryptEndpoint set dnsCryptURL = 'sdns://AQMAAAAAAAAAEzE0OS4xMTIuMTEyLjExOjg0NDMgZ8hHuMh1jNEgJFVDvnVnRt803x2EwAuMRwNo34Idhj4ZMi5kbnNjcnlwdC1jZXJ0LnF1YWQ5Lm5ldA', dnsCryptExplanation = 'Quad9 (anycast) no-dnssec/no-log/no-filter/ecs 9.9.9.12 - 149.112.112.12' where dnsCryptName = 'Quad9' and id = 5"
                    )
                }

                private fun modifyRethinkDnsUrls(db: SupportSQLiteDatabase) {
                    db.execSQL(
                        "UPDATE RethinkDnsEndpoint set url = case when url = 'https://max.rethinkdns.com/1:EMABAADgIAA='  then 'https://max.rethinkdns.com/pec' else 'https://sky.rethinkdns.com/pec' end where name = 'RDNS Adult' and isCustom = 0"
                    )
                    db.execSQL(
                        "UPDATE RethinkDnsEndpoint set url = case when url = 'https://max.rethinkdns.com/1:4AIAgAABAHAgAA=='  then 'https://max.rethinkdns.com/sec' else 'https://sky.rethinkdns.com/sec' end where name = 'RDNS Security' and isCustom = 0"
                    )
                    db.execSQL(
                        "UPDATE RethinkDnsEndpoint set blocklistCount = 0 where isCustom = 0 and name != 'RDNS Plus'"
                    )
                }

                private fun modifyAppInfo(db: SupportSQLiteDatabase) {
                    with(db) {
                        execSQL(
                            "CREATE TABLE 'AppInfo_backup' ('packageName' TEXT NOT NULL, 'appName' TEXT NOT NULL, 'uid' INTEGER NOT NULL, 'isSystemApp' INTEGER NOT NULL, 'firewallStatus' INTEGER NOT NULL DEFAULT 5, 'appCategory' TEXT NOT NULL, 'wifiDataUsed' INTEGER NOT NULL, 'mobileDataUsed' INTEGER NOT NULL, 'connectionStatus' INTEGER NOT NULL DEFAULT 3, 'screenOffAllowed' INTEGER NOT NULL DEFAULT 0, 'backgroundAllowed' INTEGER NOT NULL DEFAULT 0,  PRIMARY KEY(uid, packageName))"
                        )
                        execSQL(
                            "INSERT INTO AppInfo_backup SELECT packageName, appName, uid, isSystemApp, firewallStatus, appCategory, wifiDataUsed, mobileDataUsed, metered, screenOffAllowed, backgroundAllowed FROM AppInfo"
                        )
                        execSQL(" DROP TABLE if exists AppInfo")
                        execSQL(
                            "CREATE TABLE 'AppInfo' ('packageName' TEXT NOT NULL, 'appName' TEXT NOT NULL, 'uid' INTEGER NOT NULL, 'isSystemApp' INTEGER NOT NULL, 'firewallStatus' INTEGER NOT NULL DEFAULT 5, 'appCategory' TEXT NOT NULL, 'wifiDataUsed' INTEGER NOT NULL, 'mobileDataUsed' INTEGER NOT NULL, 'connectionStatus' INTEGER NOT NULL DEFAULT 3, 'screenOffAllowed' INTEGER NOT NULL DEFAULT 0, 'backgroundAllowed' INTEGER NOT NULL DEFAULT 0,  PRIMARY KEY(uid, packageName))"
                        )
                        execSQL(
                            "INSERT INTO AppInfo SELECT packageName, appName, uid, isSystemApp, firewallStatus, appCategory, wifiDataUsed, mobileDataUsed, connectionStatus, screenOffAllowed, backgroundAllowed FROM AppInfo_backup"
                        )
                        execSQL(
                            "UPDATE AppInfo set firewallStatus = 5, connectionStatus = 3 where firewallStatus = 0"
                        )
                        execSQL(
                            "UPDATE AppInfo set firewallStatus = 2, connectionStatus = 3 where firewallStatus = 2"
                        )
                        execSQL(
                            "UPDATE AppInfo set firewallStatus = 3, connectionStatus = 3 where firewallStatus = 3"
                        )
                        execSQL(
                            "UPDATE AppInfo set firewallStatus = 4, connectionStatus = 3 where firewallStatus = 4"
                        )
                        execSQL(
                            "UPDATE AppInfo set firewallStatus = 7, connectionStatus = 3 where firewallStatus = 7"
                        )
                        execSQL("UPDATE AppInfo set firewallStatus = 5 where firewallStatus = 1")
                        execSQL("DROP TABLE AppInfo_backup")
                    }
                }
            }

        private val MIGRATION_17_18: Migration =
            object : Migration(17, 18) {
                override fun migrate(db: SupportSQLiteDatabase) {
                    with(db) {
                        execSQL(
                            "UPDATE AppInfo set firewallStatus = 2, connectionStatus = 3 where firewallStatus = 2"
                        )
                        execSQL(
                            "UPDATE AppInfo set firewallStatus = 3, connectionStatus = 3 where firewallStatus = 3"
                        )
                        execSQL(
                            "UPDATE AppInfo set firewallStatus = 4, connectionStatus = 3 where firewallStatus = 4"
                        )
                        execSQL(
                            "UPDATE AppInfo set firewallStatus = 7, connectionStatus = 3 where firewallStatus = 7"
                        )
                    }
                }
            }

        private fun migration1819(context: Context): Migration =
            object : Migration(18, 19) {
                override fun migrate(db: SupportSQLiteDatabase) {
                    with(db) {
                        execSQL("DROP TABLE IF EXISTS WgConfigFiles")
                        execSQL("DROP TABLE IF EXISTS ProxyApplicationMapping")
                        execSQL(
                            "CREATE TABLE WgConfigFiles('id' INTEGER NOT NULL, 'name' TEXT NOT NULL, 'configPath' TEXT NOT NULL, 'serverResponse' TEXT NOT NULL, 'isActive' INTEGER NOT NULL, 'isDeletable' INTEGER NOT NULL, PRIMARY KEY (id))"
                        )
                        execSQL(
                            "CREATE TABLE ProxyApplicationMapping('uid' INTEGER NOT NULL, 'packageName' TEXT NOT NULL, 'appName' TEXT NOT NULL, 'proxyName' TEXT NOT NULL, 'isActive' INTEGER NOT NULL, 'proxyId' TEXT NOT NULL ,PRIMARY KEY (uid, packageName, proxyId))"
                        )
                        execSQL(
                            "INSERT INTO ProxyApplicationMapping SELECT uid, packageName, appName, '', 1, '' FROM AppInfo order by lower(appName)"
                        )
                        execSQL("DROP TABLE IF EXISTS TcpProxyEndpoint")
                        execSQL(
                            "CREATE TABLE TcpProxyEndpoint ('id' INTEGER NOT NULL, 'name' TEXT NOT NULL, 'token' TEXT NOT NULL, 'url' TEXT NOT NULL, 'paymentStatus' INTEGER NOT NULL, 'isActive' INTEGER NOT NULL, PRIMARY KEY (id))"
                        )
                        execSQL(
                            "INSERT INTO TcpProxyEndpoint(id, name, token, url, paymentStatus, isActive) VALUES(0, 'Default', '', 'proxy.nile.workers.dev/ws/', 0, 0)"
                        )
                        execSQL(
                            "ALTER TABLE AppInfo add column downloadBytes INTEGER DEFAULT 0 NOT NULL"
                        )
                        execSQL(
                            "ALTER TABLE AppInfo add column uploadBytes INTEGER DEFAULT 0 NOT NULL"
                        )
                        // doh
                        execSQL(
                            "UPDATE DoHEndpoint set dohExplanation = 'R.string.cloudflare_dns_desc' where dohName = 'Cloudflare'"
                        )
                        execSQL(
                            "UPDATE DoHEndpoint set dohExplanation = 'R.string.cloudflare_family_dns_desc' where dohName = 'Cloudflare Family'"
                        )
                        execSQL(
                            "UPDATE DoHEndpoint set dohExplanation = 'R.string.cloudflare_security_dns_desc' where dohName = 'Cloudflare Security'"
                        )
                        execSQL(
                            "UPDATE DoHEndpoint set dohExplanation = 'R.string.google_dns_desc' where dohName = 'Google'"
                        )
                        execSQL(
                            "UPDATE DoHEndpoint set dohExplanation = 'R.string.cleanbrowsing_family_dns_desc' where dohName = 'CleanBrowsing Family'"
                        )
                        execSQL(
                            "UPDATE DoHEndpoint set dohExplanation = 'R.string.cleanbrowsing_adult_dns_desc' where dohName = 'CleanBrowsing Adult'"
                        )
                        execSQL(
                            "UPDATE DoHEndpoint set dohExplanation = 'R.string.quad9_dns_desc' where dohName = 'Quad9 Secure'"
                        )
                        // dns crypt
                        execSQL(
                            "UPDATE DNSCryptEndpoint set dnsCryptExplanation = 'R.string.crypt_cleanbrowsing_family_desc' where dnsCryptName = 'Cleanbrowsing Family'"
                        )
                        execSQL(
                            "UPDATE DNSCryptEndpoint set dnsCryptExplanation = 'R.string.crypt_adguard_desc' where dnsCryptName = 'Adguard'"
                        )
                        execSQL(
                            "UPDATE DNSCryptEndpoint set dnsCryptExplanation = 'R.string.crypt_adguard_family_desc' where dnsCryptName = 'Adguard Family'"
                        )
                        execSQL(
                            "UPDATE DNSCryptEndpoint set dnsCryptExplanation = 'R.string.crypt_quad9_security_desc' where dnsCryptName = 'Quad9 Security'"
                        )
                        execSQL(
                            "UPDATE DNSCryptEndpoint set dnsCryptExplanation = 'R.string.crypt_quad9_desc' where dnsCryptName = 'Quad9'"
                        )
                        // dns crypt relay
                        execSQL(
                            "UPDATE DNSCryptRelayEndpoint set dnsCryptRelayExplanation = 'R.string.crypt_relay_netherlands' where dnsCryptRelayName = 'Netherlands'"
                        )
                        execSQL(
                            "UPDATE DNSCryptRelayEndpoint set dnsCryptRelayExplanation = 'R.string.crypt_relay_france' where dnsCryptRelayName = 'France'"
                        )
                        execSQL(
                            "UPDATE DNSCryptRelayEndpoint set dnsCryptRelayExplanation = 'R.string.crypt_relay_sweden' where dnsCryptRelayName = 'Sweden'"
                        )
                        execSQL(
                            "UPDATE DNSCryptRelayEndpoint set dnsCryptRelayExplanation = 'R.string.crypt_relay_us' where dnsCryptRelayName = 'US - Los Angeles, CA'"
                        )
                        execSQL(
                            "UPDATE DNSCryptRelayEndpoint set dnsCryptRelayExplanation = 'R.string.crypt_relay_singapore' where dnsCryptRelayName = 'Singapore'"
                        )
                        execSQL(
                            "ALTER TABLE DoHEndpoint ADD COLUMN isSecure INTEGER NOT NULL DEFAULT 1"
                        )
                        execSQL(
                            "UPDATE DNSProxyEndpoint set proxyAppName = 'None' where proxyAppName = 'Nobody'"
                        )
                    }
                }
            }

        private val MIGRATION_19_20: Migration =
            object : Migration(19, 20) {
                override fun migrate(db: SupportSQLiteDatabase) {
                    // quad9
                    db.execSQL(
                        "UPDATE DnsCryptEndpoint set dnsCryptURL = 'sdns://AQYAAAAAAAAADTkuOS45LjEyOjg0NDMgZ8hHuMh1jNEgJFVDvnVnRt803x2EwAuMRwNo34Idhj4ZMi5kbnNjcnlwdC1jZXJ0LnF1YWQ5Lm5ldA' where id = 5"
                    )
                    // quad9 security
                    db.execSQL(
                        "UPDATE DnsCryptEndpoint set dnsCryptURL = 'sdns://AQMAAAAAAAAAEjE0OS4xMTIuMTEyLjk6ODQ0MyBnyEe4yHWM0SAkVUO-dWdG3zTfHYTAC4xHA2jfgh2GPhkyLmRuc2NyeXB0LWNlcnQucXVhZDkubmV0' where id = 4"
                    )
                    Logger.i(LOG_TAG_APP_DB, "Migrating to version 20")
                }
            }

        private val MIGRATION_20_21: Migration =
            object : Migration(20, 21) {
                override fun migrate(db: SupportSQLiteDatabase) {
                    db.execSQL(
                        "CREATE TABLE 'DoTEndpoint' ('id' INTEGER NOT NULL, 'name' TEXT NOT NULL, 'url' TEXT NOT NULL, 'desc' TEXT, 'isSelected' INTEGER NOT NULL, 'isCustom' INTEGER NOT NULL, 'isSecure' INTEGER NOT NULL, 'latency' INTEGER NOT NULL, 'modifiedDataTime' INTEGER NOT NULL, PRIMARY KEY (id))"
                    )
                    db.execSQL(
                        "CREATE TABLE IF NOT EXISTS 'ODoHEndpoint' ('id' INTEGER NOT NULL, 'name' TEXT NOT NULL, 'proxy' TEXT NOT NULL, 'resolver' TEXT NOT NULL, 'proxyIps' TEXT NOT NULL, 'desc' TEXT, 'isSelected' INTEGER NOT NULL, 'isCustom' INTEGER NOT NULL, 'latency' INTEGER NOT NULL, 'modifiedDataTime' INTEGER NOT NULL, PRIMARY KEY (id))"
                    )
                    db.execSQL("delete from ODoHEndpoint")
                    db.execSQL("delete from DoTEndpoint")
                    // insert default odoh endpoints
                    db.execSQL(
                        "INSERT INTO ODoHEndpoint(id, name, proxy, resolver, proxyIps, desc, isSelected, isCustom, latency, modifiedDataTime) VALUES(0, 'Cloudflare', '', 'https://odoh.cloudflare-dns.com/dns-query', '', 'Cloudflare ODoH server', 0, 0, 0, 0)"
                    )
                    db.execSQL(
                        "INSERT INTO ODoHEndpoint(id, name, proxy, resolver, proxyIps, desc, isSelected, isCustom, latency, modifiedDataTime) VALUES(1, 'ODoH Crypto', '', 'https://odoh.crypto.sx/dns-query', '', 'ODoH target server. Anycast, no logs. Backend hosted by Scaleway. Maintained by Frank Denis.', 0, 0, 0, 0)"
                    )
                    db.execSQL(
                        "INSERT INTO ODoHEndpoint(id, name, proxy, resolver, proxyIps, desc, isSelected, isCustom, latency, modifiedDataTime) VALUES(2, 'Ibksturm', '', 'https://ibksturm.synology.me/dns-query', '', 'ODoH target server hosted by Ibksturm. No logs, No Filter, DNSSEC.', 0, 0, 0, 0)"
                    )
                    // insert default DoT endpoints
                    db.execSQL(
                        "INSERT INTO DoTEndpoint(id, name, url, desc, isSelected, isCustom, isSecure, latency, modifiedDataTime) VALUES(0, 'Cloudflare', 'tls://1dot1dot1dot1.cloudflare-dns.com', 'Cloudflare’s DNS over TLS. No blocking.', 0, 0, 1, 0, 0)"
                    )
                    db.execSQL(
                        "INSERT INTO DoTEndpoint(id, name, url, desc, isSelected, isCustom, isSecure, latency, modifiedDataTime) VALUES(1, 'Cloudflare family', 'tls://family.cloudflare-dns.com', 'Cloudflare’s DNS over TLS. Blocks Malware and Adult content.', 0, 0, 1, 0, 0)"
                    )
                    db.execSQL(
                        "INSERT INTO DoTEndpoint(id, name, url, desc, isSelected, isCustom, isSecure, latency, modifiedDataTime) VALUES(2, 'Adguard', 'tls://dns.adguard-dns.com', 'Cloudflare’s DNS over TLS. Block ads, tracking, and phishing.', 0, 0, 1, 0, 0)"
                    )
                    db.execSQL(
                        "INSERT INTO DoTEndpoint(id, name, url, desc, isSelected, isCustom, isSecure, latency, modifiedDataTime) VALUES(3, 'Mullvad Ad-block', 'tls://adblock.dns.mullvad.net', 'Mullvad’s DNS over TLS. Includes ad-blocking and tracker blocking.', 0, 0, 1, 0, 0)"
                    )
                    db.execSQL(
                        "INSERT INTO DoTEndpoint(id, name, url, desc, isSelected, isCustom, isSecure, latency, modifiedDataTime) VALUES(4, 'Mullvad Extended', 'tls://extended.dns.mullvad.net', 'Mullvad’s DNS over TLS. Includes ad-blocking, tracker, malware and social media blocking.', 0, 0, 1, 0, 0)"
                    )
                    db.execSQL(
                        "ALTER TABLE WgConfigFiles ADD COLUMN isLockdown INTEGER NOT NULL DEFAULT 0"
                    )
                    db.execSQL(
                        "ALTER TABLE WgConfigFiles ADD COLUMN isCatchAll INTEGER NOT NULL DEFAULT 0"
                    )
                    db.execSQL(
                        "ALTER TABLE WgConfigFiles ADD COLUMN oneWireGuard INTEGER NOT NULL DEFAULT 0"
                    )
                    // socks5
                    val pappSocks5 =
                        "CASE WHEN EXISTS (select proxyName from ProxyEndpoint_backup where proxyName = 'Socks5') THEN (select proxyName from ProxyEndpoint_backup where proxyName = 'Socks5') ELSE '' END"
                    val pipSocks5 =
                        "CASE WHEN EXISTS (select proxyIP from ProxyEndpoint_backup where proxyName = 'Socks5') THEN (select proxyIP from ProxyEndpoint_backup where proxyName = 'Socks5') ELSE '127.0.0.1' END"
                    val portSocks5 =
                        "CASE WHEN EXISTS (select proxyPort from ProxyEndpoint_backup where proxyName = 'Socks5') THEN (select proxyPort from ProxyEndpoint_backup where proxyName = 'Socks5') ELSE 9050 END"
                    val unameSocks5 =
                        "CASE WHEN EXISTS (select userName from ProxyEndpoint_backup where proxyName = 'Socks5') THEN (select userName from ProxyEndpoint_backup where proxyName = 'Socks5') ELSE '' END"
                    val pwdSocks5 =
                        "CASE WHEN EXISTS (select password from ProxyEndpoint_backup where proxyName = 'Socks5') THEN (select password from ProxyEndpoint_backup where proxyName = 'Socks5') ELSE '' END"
                    val isSelectedSocks5 =
                        "CASE WHEN EXISTS (select isSelected from ProxyEndpoint_backup where proxyName = 'Socks5') THEN (select isSelected from ProxyEndpoint_backup where proxyName = 'Socks5') ELSE 0 END"
                    val isUDPSocks5 =
                        "CASE WHEN EXISTS (select isUDP from ProxyEndpoint_backup where proxyName = 'Socks5') THEN (select isUDP from ProxyEndpoint_backup where proxyName = 'Socks5') ELSE 0 END"
                    // orbot
                    val pipOrbot =
                        "CASE WHEN EXISTS (select proxyIP from ProxyEndpoint_backup where proxyName = 'ORBOT') THEN (select proxyIP from ProxyEndpoint_backup where proxyName = 'ORBOT') ELSE '127.0.0.1' END"
                    val portOrbot =
                        "CASE WHEN EXISTS (select proxyPort from ProxyEndpoint_backup where proxyName = 'ORBOT') THEN (select proxyPort from ProxyEndpoint_backup where proxyName = 'ORBOT') ELSE 9050 END"
                    val isSelectedOrbot =
                        "CASE WHEN EXISTS (select isSelected from ProxyEndpoint_backup where proxyName = 'ORBOT') THEN (select isSelected from ProxyEndpoint_backup where proxyName = 'ORBOT') ELSE 0 END"

                    // backup the table ProxyEndpoint
                    db.execSQL("DROP TABLE IF EXISTS ProxyEndpoint_backup")
                    db.execSQL(
                        "CREATE TABLE 'ProxyEndpoint_backup' ('id' INTEGER NOT NULL, 'proxyName' TEXT NOT NULL, 'proxyMode' INTEGER NOT NULL, 'proxyType' TEXT NOT NULL, 'proxyAppName' TEXT NOT NULL, 'proxyIP' TEXT NOT NULL, 'userName' TEXT NOT NULL, 'password' TEXT NOT NULL, 'proxyPort' INTEGER NOT NULL, 'isSelected' INTEGER NOT NULL, 'isCustom' INTEGER NOT NULL, 'isUDP' INTEGER NOT NULL, 'modifiedDataTime' INTEGER NOT NULL, 'latency' INTEGER NOT NULL, PRIMARY KEY (id))"
                    )
                    db.execSQL(
                        "INSERT INTO ProxyEndpoint_backup SELECT id, proxyName, proxyMode, proxyType, proxyAppName, proxyIP, userName, password, proxyPort, isSelected, isCustom, isUDP, modifiedDataTime, latency FROM ProxyEndpoint"
                    )
                    db.execSQL("DELETE FROM ProxyEndpoint")
                    db.execSQL(
                        "INSERT INTO ProxyEndpoint (proxyName, proxyMode, proxyType, proxyAppName, proxyIP, userName, password, proxyPort, isSelected, isCustom, isUDP, modifiedDataTime, latency) VALUES('SOCKS5', 0, 'NONE', ($pappSocks5), ($pipSocks5), ($unameSocks5), ($pwdSocks5), ($portSocks5), ($isSelectedSocks5), 0, ($isUDPSocks5), 0, 0)"
                    )
                    db.execSQL(
                        "INSERT INTO ProxyEndpoint (proxyName, proxyMode, proxyType, proxyAppName, proxyIP, userName, password, proxyPort, isSelected, isCustom, isUDP, modifiedDataTime, latency) VALUES('HTTP', 1, 'NONE', '', '', '', '', 0, 0, 0, 0, 0, 0)"
                    )
                    db.execSQL(
                        "INSERT INTO ProxyEndpoint (proxyName, proxyMode, proxyType, proxyAppName, proxyIP, userName, password, proxyPort, isSelected, isCustom, isUDP, modifiedDataTime, latency) VALUES('SOCKS5 Orbot', 2, 'NONE', 'org.torproject.android', ($pipOrbot), '', '', ($portOrbot), ($isSelectedOrbot), 0, 0, 0, 0)"
                    )
                    db.execSQL(
                        "INSERT INTO ProxyEndpoint (proxyName, proxyMode, proxyType, proxyAppName, proxyIP, userName, password, proxyPort, isSelected, isCustom, isUDP, modifiedDataTime, latency) VALUES('HTTP Orbot', 3, 'NONE', 'org.torproject.android', '', '', '', 0, 0, 0, 0, 0, 0)"
                    )
                    db.execSQL("DROP TABLE IF EXISTS ProxyEndpoint_backup")
                    Logger.i(LOG_TAG_APP_DB, "MIGRATION_20_21: added DoT and ODoH endpoints")
                }
            }

        private val MIGRATION_21_22: Migration =
            object : Migration(21, 22) {
                override fun migrate(db: SupportSQLiteDatabase) {
                    // fix: migration with the WgConfigFiles seen in play store crash
                    try {
                        if (!doesColumnExistInTable(db, "WgConfigFiles", "isLockdown")) {
                            db.execSQL(
                                "ALTER TABLE WgConfigFiles ADD COLUMN isLockdown INTEGER NOT NULL DEFAULT 0"
                            )
                        }
                        Logger.i(LOG_TAG_APP_DB, "MIGRATION_21_22: added isLockdown column")
                    } catch (e: Exception) {
                        Logger.i(LOG_TAG_APP_DB, "isLockdown column already exists, ignore")
                    }
                    try {
                        if (!doesColumnExistInTable(db, "WgConfigFiles", "isCatchAll")) {
                            db.execSQL(
                                "ALTER TABLE WgConfigFiles ADD COLUMN isCatchAll INTEGER NOT NULL DEFAULT 0"
                            )
                        }
                        Logger.i(LOG_TAG_APP_DB, "MIGRATION_21_22: added isCatchAll column")
                    } catch (e: Exception) {
                        Logger.i(LOG_TAG_APP_DB, "isCatchAll column already exists, ignore")
                    }
                    try {
                        if (!doesColumnExistInTable(db, "WgConfigFiles", "oneWireGuard")) {
                            db.execSQL(
                                "ALTER TABLE WgConfigFiles ADD COLUMN oneWireGuard INTEGER NOT NULL DEFAULT 0"
                            )
                        }
                        Logger.i(LOG_TAG_APP_DB, "MIGRATION_21_22: added oneWireGuard column")
                    } catch (e: Exception) {
                        Logger.i(LOG_TAG_APP_DB, "oneWireGuard column already exists, ignore")
                    }
                }
            }

        private val MIGRATION_22_23: Migration =
            object : Migration(22, 23) {
                override fun migrate(db: SupportSQLiteDatabase) {
                    db.execSQL(
                        "ALTER TABLE AppInfo ADD COLUMN isProxyExcluded INTEGER NOT NULL DEFAULT 0"
                    )
                    Logger.i(LOG_TAG_APP_DB, "MIGRATION_22_23: added isProxyExcluded column")
                }
            }

        private val MIGRATION_23_24: Migration =
            object : Migration(23, 24) {
                override fun migrate(db: SupportSQLiteDatabase) {
                    db.execSQL(
                        "UPDATE DoTEndpoint set desc = 'Adguard DNS over TLS. Blocks ads, tracking, and phishing.' where name = 'Adguard' and id = 2"
                    )
                }
            }

        // migration part of v055o
        private val MIGRATION_24_25: Migration =
            object : Migration(24, 25) {
                override fun migrate(db: SupportSQLiteDatabase) {
                    db.execSQL(
                        """
                        CREATE TABLE 'RpnProxy' (
                            'id' INTEGER NOT NULL,
                            'name' TEXT NOT NULL,
                            'configPath' TEXT NOT NULL,
                            'serverResPath' TEXT NOT NULL,
                            'isActive' INTEGER NOT NULL,
                            'isLockdown' INTEGER NOT NULL,
                            'createdTs' INTEGER NOT NULL,
                            'modifiedTs' INTEGER NOT NULL,
                            'lastRefreshTime' INTEGER NOT NULL DEFAULT 0,
                            'misc' TEXT NOT NULL,
                            'tunId' TEXT NOT NULL,
                            'latency' INTEGER NOT NULL,
                            PRIMARY KEY (id)
                        )
                        """.trimIndent()
                    )
                    db.execSQL(
                        """
                        CREATE TABLE 'WgHopMap' (
                            'id' INTEGER PRIMARY KEY AUTOINCREMENT NOT NULL,
                            'src' TEXT NOT NULL,
                            'hop' TEXT NOT NULL,
                            'isActive' INTEGER NOT NULL,
                            'status' TEXT NOT NULL
                        )
                        """.trimIndent()
                    )

                    try {
                        db.execSQL("ALTER TABLE CustomDomain ADD COLUMN proxyId TEXT NOT NULL DEFAULT ''")
                        db.execSQL("ALTER TABLE CustomDomain ADD COLUMN proxyCC TEXT NOT NULL DEFAULT ''")
                    } catch (_: Exception) {
                        Logger.i(LOG_TAG_APP_DB, "proxyId, proxyCC; columns already exist, ignore")
                    }

                    try {
                        db.execSQL("ALTER TABLE CustomIp ADD COLUMN proxyId TEXT NOT NULL DEFAULT ''")
                        db.execSQL("ALTER TABLE CustomIp ADD COLUMN proxyCC TEXT NOT NULL DEFAULT ''")
                    } catch (_: Exception) {
                        Logger.i(LOG_TAG_APP_DB, "proxyId, proxyCC; columns already exist, ignore")
                    }

                    try {
                        db.execSQL("ALTER TABLE AppInfo ADD COLUMN tombstoneTs INTEGER NOT NULL DEFAULT 0")
                    } catch (_: Exception) {
                        Logger.i(LOG_TAG_APP_DB, "tombstoneTs: column already exists, ignore")
                    }

                    try {
                        db.execSQL("ALTER TABLE WgConfigFiles ADD COLUMN useOnlyOnMetered INTEGER NOT NULL DEFAULT 0")
                    } catch (_: Exception) {
                        Logger.i(LOG_TAG_APP_DB, "useOnlyOnMetered: column already exists, ignore")
                    }

                    db.execSQL(
                        """
                            CREATE TABLE IF NOT EXISTS SubscriptionStatus (
                            id INTEGER PRIMARY KEY AUTOINCREMENT NOT NULL,
                            accountId TEXT NOT NULL,
                            purchaseToken TEXT NOT NULL,
                            productId TEXT NOT NULL,
                            planId TEXT NOT NULL,
                            sessionToken TEXT NOT NULL,
                            productTitle TEXT NOT NULL,
                            state INTEGER NOT NULL DEFAULT 0,
                            status INTEGER NOT NULL DEFAULT -1,
                            lastUpdatedTs INTEGER NOT NULL DEFAULT 0,
                            purchaseTime INTEGER NOT NULL DEFAULT 0,
                            accountExpiry INTEGER NOT NULL DEFAULT 0,
                            billingExpiry INTEGER NOT NULL DEFAULT 0,
                            developerPayload TEXT NOT NULL
                            )""".trimIndent()
                    )

                    db.execSQL(
                    """
                            CREATE TABLE IF NOT EXISTS SubscriptionStateHistory (
                            id INTEGER PRIMARY KEY AUTOINCREMENT NOT NULL,
                            subscriptionId INTEGER NOT NULL,
                            fromState INTEGER NOT NULL,
                            toState INTEGER NOT NULL,
                            timestamp INTEGER NOT NULL DEFAULT 0,
                            reason TEXT)
                         """.trimIndent()
                    )
                }
            }

<<<<<<< HEAD
             
        private val MIGRATION_25_26: Migration =
            object : Migration(25, 26) {
                override fun migrate(db: SupportSQLiteDatabase) {
                    // ProxyEndpoint
                    db.execSQL("UPDATE ProxyEndpoint SET proxyAppName = '' WHERE proxyAppName IS NULL")
                    db.execSQL("UPDATE ProxyEndpoint SET proxyIP = '' WHERE proxyIP IS NULL")
                    db.execSQL("UPDATE ProxyEndpoint SET userName = '' WHERE userName IS NULL")
                    db.execSQL("UPDATE ProxyEndpoint SET password = '' WHERE password IS NULL")
                        
                    // DoHEndpoint
                    db.execSQL("UPDATE DoHEndpoint SET dohExplanation = '' WHERE dohExplanation IS NULL")
                    // DoTEndpoint
                    db.execSQL("UPDATE DoTEndpoint SET desc = '' WHERE desc IS NULL")
                    // ODoHEndpoint
                    db.execSQL("UPDATE ODoHEndpoint SET desc = '' WHERE desc IS NULL")
                    // DNSCryptEndpoint
                    db.execSQL("UPDATE DNSCryptEndpoint SET dnsCryptExplanation = '' WHERE dnsCryptExplanation IS NULL")
                    // DNSCryptRelayEndpoint
                    db.execSQL("UPDATE DNSCryptRelayEndpoint SET dnsCryptRelayExplanation = '' WHERE dnsCryptRelayExplanation IS NULL")
                    // DNSProxyEndpoint
                    db.execSQL("UPDATE DNSProxyEndpoint SET proxyAppName = '' WHERE proxyAppName IS NULL")
                    db.execSQL("UPDATE DNSProxyEndpoint SET proxyIP = '' WHERE proxyIP IS NULL")
                    
                    Logger.i(LOG_TAG_APP_DB, "MIGRATION_25_26: Updated ProxyEndpoint, DNSCryptEndpoint, DNSCryptRelayEndpoint, DNSProxyEndpoint, DoHEndpoint, DoTEndpoint, ODoHEndpoint to replace NULL with empty strings")
    
                }
            }



=======
        private val MIGRATION_25_26: Migration =
            object : Migration(25, 26) {
                override fun migrate(db: SupportSQLiteDatabase) {
                    try {
                        db.execSQL("ALTER TABLE WgConfigFiles ADD COLUMN ssidEnabled INTEGER NOT NULL DEFAULT 0")
                    } catch (e: Exception) {
                        Logger.i(LOG_TAG_APP_DB, "MIGRATION_25_26: ssidEnabled already exists")
                    }
                    try {
                        db.execSQL("ALTER TABLE WgConfigFiles ADD COLUMN ssids TEXT NOT NULL DEFAULT ''")
                    } catch (e: Exception) {
                        Logger.i(LOG_TAG_APP_DB, "MIGRATION_25_26: ssids already exists")
                    }
                    Logger.i(LOG_TAG_APP_DB, "MIGRATION_25_26: added ssidEnabled & ssids columns")
                }
            }

>>>>>>> 0c931d23

        // ref: stackoverflow.com/a/57204285
        private fun doesColumnExistInTable(
            db: SupportSQLiteDatabase,
            tableName: String,
            columnToCheck: String
        ): Boolean {
            try {
                db.query("SELECT * FROM $tableName LIMIT 0", emptyArray())
                    .use { cursor -> return cursor.getColumnIndex(columnToCheck) != -1 }
            } catch (e: Exception) {
                return false
            }
        }
    }

    // fixme: revisit the links to remove the pragma for each table
    // https://stackoverflow.com/questions/49030258/how-to-vacuum-roomdatabase
    // https://stackoverflow.com/questions/50987119/backup-room-databas
    fun checkPoint() {
        appDatabaseRawQueries().checkpoint(SimpleSQLiteQuery(PRAGMA))
        appDatabaseRawQueries().vacuum(SimpleSQLiteQuery("VACUUM"))
    }

    abstract fun appInfoDAO(): AppInfoDAO

    abstract fun dohEndpointsDAO(): DoHEndpointDAO

    abstract fun dnsCryptEndpointDAO(): DnsCryptEndpointDAO

    abstract fun dnsCryptRelayEndpointDAO(): DnsCryptRelayEndpointDAO

    abstract fun dnsProxyEndpointDAO(): DnsProxyEndpointDAO

    abstract fun proxyEndpointDAO(): ProxyEndpointDAO

    abstract fun customDomainEndpointDAO(): CustomDomainDAO

    abstract fun customIpEndpointDao(): CustomIpDao

    abstract fun rethinkEndpointDao(): RethinkDnsEndpointDao

    abstract fun rethinkRemoteFileTagDao(): RethinkRemoteFileTagDao

    abstract fun rethinkLocalFileTagDao(): RethinkLocalFileTagDao

    abstract fun localBlocklistPacksMapDao(): LocalBlocklistPacksMapDao

    abstract fun remoteBlocklistPacksMapDao(): RemoteBlocklistPacksMapDao

    abstract fun appDatabaseRawQueries(): AppDatabaseRawQueryDao

    abstract fun wgConfigFilesDAO(): WgConfigFilesDAO

    abstract fun wgApplicationMappingDao(): ProxyApplicationMappingDAO

    abstract fun tcpProxyEndpointDao(): TcpProxyDAO

    abstract fun dotEndpointDao(): DoTEndpointDAO

    abstract fun odohEndpointDao(): ODoHEndpointDAO

    abstract fun rpnProxyDao(): RpnProxyDao

    abstract fun wgHopMapDao(): WgHopMapDao

    abstract fun subscriptionStatusDao(): SubscriptionStatusDao

    abstract fun subscriptionStateHistoryDao(): SubscriptionStateHistoryDao

    fun appInfoRepository() = AppInfoRepository(appInfoDAO())

    fun dohEndpointRepository() = DoHEndpointRepository(dohEndpointsDAO())

    fun dnsCryptEndpointRepository() = DnsCryptEndpointRepository(dnsCryptEndpointDAO())

    fun dnsCryptRelayEndpointRepository() =
        DnsCryptRelayEndpointRepository(dnsCryptRelayEndpointDAO())

    fun dnsProxyEndpointRepository() = DnsProxyEndpointRepository(dnsProxyEndpointDAO())

    fun proxyEndpointRepository() = ProxyEndpointRepository(proxyEndpointDAO())

    fun customDomainRepository() = CustomDomainRepository(customDomainEndpointDAO())

    fun customIpRepository() = CustomIpRepository(customIpEndpointDao())

    fun rethinkEndpointRepository() = RethinkDnsEndpointRepository(rethinkEndpointDao())

    fun rethinkRemoteFileTagRepository() = RethinkRemoteFileTagRepository(rethinkRemoteFileTagDao())

    fun rethinkLocalFileTagRepository() = RethinkLocalFileTagRepository(rethinkLocalFileTagDao())

    fun localBlocklistPacksMapRepository() =
        LocalBlocklistPacksMapRepository(localBlocklistPacksMapDao())

    fun remoteBlocklistPacksMapRepository() =
        RemoteBlocklistPacksMapRepository(remoteBlocklistPacksMapDao())

    fun wgConfigFilesRepository() = WgConfigFilesRepository(wgConfigFilesDAO())

    fun wgApplicationMappingRepository() = ProxyAppMappingRepository(wgApplicationMappingDao())

    fun tcpProxyEndpointRepository() = TcpProxyRepository(tcpProxyEndpointDao())

    fun dotEndpointRepository() = DoTEndpointRepository(dotEndpointDao())

    fun odohEndpointRepository() = ODoHEndpointRepository(odohEndpointDao())

    fun rpnProxyRepository() = RpnProxyRepository(rpnProxyDao())

    fun wgHopMapRepository() = WgHopMapRepository(wgHopMapDao())

    fun subscriptionStatusRepository() = SubscriptionStatusRepository(subscriptionStatusDao())

}<|MERGE_RESOLUTION|>--- conflicted
+++ resolved
@@ -53,7 +53,7 @@
         SubscriptionStatus::class,
         SubscriptionStateHistory::class
     ],
-    version = 26,
+    version = 27,
     exportSchema = false
 )
 @TypeConverters(Converters::class)
@@ -100,6 +100,7 @@
                 .addMigrations(MIGRATION_23_24)
                 .addMigrations(MIGRATION_24_25)
                 .addMigrations(MIGRATION_25_26)
+                .addMigrations(MIGRATION_26_27)
                 .build()
 
         private val roomCallback: Callback =
@@ -1058,10 +1059,25 @@
                 }
             }
 
-<<<<<<< HEAD
-             
         private val MIGRATION_25_26: Migration =
             object : Migration(25, 26) {
+                override fun migrate(db: SupportSQLiteDatabase) {
+                    try {
+                        db.execSQL("ALTER TABLE WgConfigFiles ADD COLUMN ssidEnabled INTEGER NOT NULL DEFAULT 0")
+                    } catch (e: Exception) {
+                        Logger.i(LOG_TAG_APP_DB, "MIGRATION_25_26: ssidEnabled already exists")
+                    }
+                    try {
+                        db.execSQL("ALTER TABLE WgConfigFiles ADD COLUMN ssids TEXT NOT NULL DEFAULT ''")
+                    } catch (e: Exception) {
+                        Logger.i(LOG_TAG_APP_DB, "MIGRATION_25_26: ssids already exists")
+                    }
+                    Logger.i(LOG_TAG_APP_DB, "MIGRATION_25_26: added ssidEnabled & ssids columns")
+                }
+            }
+
+        private val MIGRATION_26_27: Migration =
+            object : Migration(26, 27) {
                 override fun migrate(db: SupportSQLiteDatabase) {
                     // ProxyEndpoint
                     db.execSQL("UPDATE ProxyEndpoint SET proxyAppName = '' WHERE proxyAppName IS NULL")
@@ -1089,27 +1105,6 @@
             }
 
 
-
-=======
-        private val MIGRATION_25_26: Migration =
-            object : Migration(25, 26) {
-                override fun migrate(db: SupportSQLiteDatabase) {
-                    try {
-                        db.execSQL("ALTER TABLE WgConfigFiles ADD COLUMN ssidEnabled INTEGER NOT NULL DEFAULT 0")
-                    } catch (e: Exception) {
-                        Logger.i(LOG_TAG_APP_DB, "MIGRATION_25_26: ssidEnabled already exists")
-                    }
-                    try {
-                        db.execSQL("ALTER TABLE WgConfigFiles ADD COLUMN ssids TEXT NOT NULL DEFAULT ''")
-                    } catch (e: Exception) {
-                        Logger.i(LOG_TAG_APP_DB, "MIGRATION_25_26: ssids already exists")
-                    }
-                    Logger.i(LOG_TAG_APP_DB, "MIGRATION_25_26: added ssidEnabled & ssids columns")
-                }
-            }
-
->>>>>>> 0c931d23
-
         // ref: stackoverflow.com/a/57204285
         private fun doesColumnExistInTable(
             db: SupportSQLiteDatabase,
