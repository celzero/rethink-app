--- conflicted
+++ resolved
@@ -23,13 +23,7 @@
 import android.view.LayoutInflater
 import android.view.View
 import android.view.ViewGroup
-<<<<<<< HEAD
 import androidx.appcompat.content.res.AppCompatResources
-=======
-import android.widget.ImageView
-import android.widget.LinearLayout
-import android.widget.TextView
->>>>>>> 28e658b2
 import androidx.core.content.ContextCompat
 import androidx.fragment.app.FragmentActivity
 import androidx.paging.PagedListAdapter
@@ -50,18 +44,11 @@
 
 
     companion object {
-<<<<<<< HEAD
-        private val DIFF_CALLBACK = object : DiffUtil.ItemCallback<ConnectionTracker>() {
-            // Concert details may have changed if reloaded from the database,
-            // but ID is fixed.
-            override fun areItemsTheSame(oldConnection: ConnectionTracker, newConnection: ConnectionTracker) = oldConnection.id == newConnection.id
-=======
         private val DIFF_CALLBACK = object :
             DiffUtil.ItemCallback<ConnectionTracker>() {
 
             override fun areItemsTheSame(oldConnection: ConnectionTracker, newConnection: ConnectionTracker)
                 = oldConnection.id == newConnection.id
->>>>>>> 28e658b2
 
             override fun areContentsTheSame(oldConnection: ConnectionTracker, newConnection: ConnectionTracker) = oldConnection == newConnection
         }
@@ -73,16 +60,11 @@
     }
 
     override fun onBindViewHolder(holder: ConnectionTrackerViewHolder, position: Int) {
-<<<<<<< HEAD
         val connTracker: ConnectionTracker = getItem(position) ?: return
-=======
-        val connTracker: ConnectionTracker? = getItem(position)
->>>>>>> 28e658b2
         holder.update(connTracker, position)
     }
 
 
-<<<<<<< HEAD
     inner class ConnectionTrackerViewHolder(private val b: ConnectionTransactionRowBinding) : RecyclerView.ViewHolder(b.root) {
 
         fun update(connTracker: ConnectionTracker, position: Int) {
@@ -104,87 +86,6 @@
                 }
                 else -> {
                     b.connectionStatusIndicator.visibility = View.INVISIBLE
-=======
-
-    inner class ConnectionTrackerViewHolder(itemView: View) : RecyclerView.ViewHolder(itemView) {
-
-        // Overall view
-        private var rowView: View? = null
-
-        private var parentView: LinearLayout? = null
-
-        // Contents of the condensed view
-        private var timeView: TextView? = null
-        private var flagView: TextView? = null
-
-        private var fqdnView: TextView? = null
-        private var ipView: TextView? = null
-        private var latencyTxt: TextView? = null
-        private var queryLayoutLL: LinearLayout? = null
-        private var connectionType: TextView? = null
-        private var appIcon: ImageView? = null
-        private var connectionIndicator: TextView? = null
-
-        init {
-            rowView = itemView
-            parentView = itemView.findViewById(R.id.connection_parent_layout)
-            timeView = itemView.findViewById(R.id.connection_response_time)
-            flagView = itemView.findViewById(R.id.connection_flag)
-            fqdnView = itemView.findViewById(R.id.connection_app_name)
-            ipView = itemView.findViewById(R.id.connection_ip_address)
-            latencyTxt = itemView.findViewById(R.id.conn_latency_txt)
-            connectionType = itemView.findViewById(R.id.connection_type)
-            queryLayoutLL = itemView.findViewById(R.id.connection_screen_ll)
-            appIcon = itemView.findViewById(R.id.connection_app_icon)
-            connectionIndicator = itemView.findViewById(R.id.connection_status_indicator)
-        }
-
-        fun update(connTracker: ConnectionTracker?, position: Int) {
-            if(connTracker != null){
-                val time = Utilities.convertLongToTime(connTracker.timeStamp)
-                timeView!!.text = time
-                flagView!!.text = connTracker.flag
-                ipView!!.text = connTracker.ipAddress
-                latencyTxt!!.text = connTracker.port.toString()
-                fqdnView!!.text = connTracker.appName
-                connectionType!!.text = Protocol.getProtocolName(connTracker.protocol).name
-                if (connTracker.isBlocked) {
-                    connectionIndicator!!.visibility = View.VISIBLE
-                    connectionIndicator!!.setBackgroundColor(ContextCompat.getColor(context, R.color.colorRed_A400))
-                }else if(connTracker.blockedByRule.equals(BraveVPNService.BlockedRuleNames.RULE7.ruleName)){
-                    connectionIndicator!!.visibility = View.VISIBLE
-                    connectionIndicator!!.setBackgroundColor(fetchTextColor(R.color.dividerColor))
-                }else {
-                    connectionIndicator!!.visibility = View.INVISIBLE
-                }
-                if (connTracker.appName != Constants.UNKNOWN_APP) {
-                    try {
-                        val appArray = context.packageManager.getPackagesForUid(connTracker.uid)
-                        if(appArray != null) {
-                            val appCount = (appArray.size).minus(1)
-                            if (appArray.size > 2) {
-                                fqdnView!!.text = context.getString(R.string.ct_app_names, connTracker.appName, appCount.toString())
-                            } else if (appArray.size == 2) {
-                                fqdnView!!.text = context.getString(R.string.ct_app_name, connTracker.appName, appCount.toString())
-                            }
-                            Glide.with(context)
-                                .load(context.packageManager.getApplicationIcon(appArray[0]!!))
-                                .error(ContextCompat.getDrawable(context, R.drawable.ic_launcher_foreground))
-                                .into(appIcon!!)
-                        }else{
-                            Glide.with(context).load(ContextCompat.getDrawable(context, R.drawable.ic_launcher_foreground)).into(appIcon!!)
-                        }
-                    } catch (e: Exception) {
-                        Glide.with(context)
-                            .load(ContextCompat.getDrawable(context, R.drawable.ic_launcher_foreground))
-                            .into(appIcon!!)
-                        Log.w(LOG_TAG, "Package Not Found - " + e.message, e)
-                    }
-                }else{
-                    Glide.with(context)
-                        .load(ContextCompat.getDrawable(context, R.drawable.default_app_icon))
-                        .into(appIcon!!)
->>>>>>> 28e658b2
                 }
             }
             if (connTracker.appName != "Unknown") {
