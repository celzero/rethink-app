/*
Copyright 2020 RethinkDNS and its authors

Licensed under the Apache License, Version 2.0 (the "License");
you may not use this file except in compliance with the License.
You may obtain a copy of the License at

https://www.apache.org/licenses/LICENSE-2.0

Unless required by applicable law or agreed to in writing, software
distributed under the License is distributed on an "AS IS" BASIS,
WITHOUT WARRANTIES OR CONDITIONS OF ANY KIND, either express or implied.
See the License for the specific language governing permissions and
limitations under the License.
*/

package com.celzero.bravedns.adapter

import android.content.ClipData
import android.content.ClipboardManager
import android.content.Context
import android.content.DialogInterface
import android.os.CountDownTimer
import android.util.Log
import android.view.LayoutInflater
import android.view.ViewGroup
import android.widget.Toast
import androidx.appcompat.app.AlertDialog
import androidx.paging.PagedListAdapter
import androidx.recyclerview.widget.DiffUtil
import androidx.recyclerview.widget.RecyclerView
import com.celzero.bravedns.R
import com.celzero.bravedns.database.DNSProxyEndpoint
import com.celzero.bravedns.database.DNSProxyEndpointRepository
import com.celzero.bravedns.databinding.DnsProxyListItemBinding
import com.celzero.bravedns.service.PersistentState
import com.celzero.bravedns.service.QueryTracker
import com.celzero.bravedns.ui.HomeScreenActivity
import com.celzero.bravedns.ui.HomeScreenActivity.GlobalVariable.appList
import com.celzero.bravedns.util.Constants.Companion.LOG_TAG
import com.celzero.bravedns.util.UIUpdateInterface
import com.celzero.bravedns.util.Utilities
import kotlinx.coroutines.Dispatchers
import kotlinx.coroutines.GlobalScope
import kotlinx.coroutines.launch
import settings.Settings

class DNSProxyEndpointAdapter(private val context: Context,
                              private val dnsProxyEndpointRepository: DNSProxyEndpointRepository,
                              private val persistentState:PersistentState,
                              private val queryTracker: QueryTracker,
                              val listener: UIUpdateInterface) : PagedListAdapter<DNSProxyEndpoint, DNSProxyEndpointAdapter.DNSProxyEndpointViewHolder>(DIFF_CALLBACK) {


    companion object {
<<<<<<< HEAD
        private val DIFF_CALLBACK = object : DiffUtil.ItemCallback<DNSProxyEndpoint>() {
            // Concert details may have changed if reloaded from the database,
            // but ID is fixed.
=======
        private val DIFF_CALLBACK = object :
            DiffUtil.ItemCallback<DNSProxyEndpoint>() {

>>>>>>> 7c75ea5a
            override fun areItemsTheSame(oldConnection: DNSProxyEndpoint, newConnection: DNSProxyEndpoint) = oldConnection.id == newConnection.id

            override fun areContentsTheSame(oldConnection: DNSProxyEndpoint, newConnection: DNSProxyEndpoint) = oldConnection == newConnection
        }
    }

    override fun onCreateViewHolder(parent: ViewGroup, viewType: Int): DNSProxyEndpointViewHolder {
<<<<<<< HEAD
        val itemBinding = DnsProxyListItemBinding.inflate(LayoutInflater.from(parent.context), parent, false)
        //v.setBackgroundColor(context.getColor(R.color.colorPrimary))
        return DNSProxyEndpointViewHolder(itemBinding)
=======
        val v: View = LayoutInflater.from(parent.context).inflate(
            R.layout.dns_proxy_list_item,
            parent, false
        )
        return DNSProxyEndpointViewHolder(v)
>>>>>>> 7c75ea5a
    }

    override fun onBindViewHolder(holder: DNSProxyEndpointViewHolder, position: Int) {
        val dnsProxyEndpoint: DNSProxyEndpoint = getItem(position) ?: return
        holder.update(dnsProxyEndpoint)
    }


    inner class DNSProxyEndpointViewHolder(private val b: DnsProxyListItemBinding) : RecyclerView.ViewHolder(b.root) {

<<<<<<< HEAD
        fun update(dnsProxyEndpoint: DNSProxyEndpoint) {
            //if (DEBUG) Log.d(LOG_TAG, "Update - dohName ==> ${dnsProxyEndpoint.proxyType}")
            b.dnsProxyListUrlName.text = dnsProxyEndpoint.proxyName
            if (dnsProxyEndpoint.isSelected) {
                if (dnsProxyEndpoint.proxyAppName == "Nobody") {
                    b.dnsProxyListUrlExplanation.text = "Forwarding to ${dnsProxyEndpoint.proxyIP}:${dnsProxyEndpoint.proxyPort}, Nobody"
                } else {
                    Log.d(LOG_TAG, "Proxy : ${dnsProxyEndpoint.proxyAppName}")
                    val appNameInfo = appList[dnsProxyEndpoint.proxyAppName]
                    b.dnsProxyListUrlExplanation.text = "Forwarding to ${dnsProxyEndpoint.proxyIP}:${dnsProxyEndpoint.proxyPort}, ${appNameInfo?.appName}"
=======
        // Overall view
        private var rowView: View? = null

        // Contents of the condensed view
        private var urlNameTxt: TextView
        private var urlExplanationTxt: TextView
        private var imageAction: ImageView
        private var checkBox: CheckBox


        init {
            rowView = itemView
            urlNameTxt = itemView.findViewById(R.id.dns_proxy_list_url_name)
            urlExplanationTxt = itemView.findViewById(R.id.dns_proxy_list_url_explanation)
            imageAction = itemView.findViewById(R.id.dns_proxy_list_action_image)
            checkBox = itemView.findViewById(R.id.dns_proxy_list_check_image)
        }

        fun update(dnsProxyEndpoint: DNSProxyEndpoint?) {
            if (dnsProxyEndpoint != null) {
                urlNameTxt.text = dnsProxyEndpoint.proxyName
                if (dnsProxyEndpoint.isSelected) {
                    if (dnsProxyEndpoint.proxyAppName == context.getString(R.string.cd_custom_dns_proxy_default_app)) {
                        urlExplanationTxt.text = context.getString(R.string.settings_socks_forwarding_desc, dnsProxyEndpoint.proxyIP,
                            dnsProxyEndpoint.proxyPort.toString(), context.getString(R.string.cd_custom_dns_proxy_default_app) )
                    } else {
                        Log.d(LOG_TAG,"Proxy : ${dnsProxyEndpoint.proxyAppName}")
                        val appNameInfo = appList[dnsProxyEndpoint.proxyAppName]
                        urlExplanationTxt.text = context.getString(R.string.settings_socks_forwarding_desc, dnsProxyEndpoint.proxyIP,
                            dnsProxyEndpoint.proxyPort.toString(), appNameInfo?.appName )
                    }
                } else {
                    if(dnsProxyEndpoint.proxyAppName ==  context.getString(R.string.cd_custom_dns_proxy_default_app)) {
                        urlExplanationTxt.text = context.getString(R.string.dns_proxy_desc, dnsProxyEndpoint.proxyIP,
                            dnsProxyEndpoint.proxyPort.toString(), context.getString(R.string.cd_custom_dns_proxy_default_app))
                    }else{
                        Log.d(LOG_TAG,"Proxy : ${dnsProxyEndpoint.proxyAppName}")
                        val appNameInfo = appList[dnsProxyEndpoint.proxyAppName]
                        urlExplanationTxt.text = context.getString(R.string.dns_proxy_desc, dnsProxyEndpoint.proxyIP,
                            dnsProxyEndpoint.proxyPort.toString(), appNameInfo?.appName)
                    }
>>>>>>> 7c75ea5a
                }
            } else {
                if (dnsProxyEndpoint.proxyAppName == "Nobody") {
                    b.dnsProxyListUrlExplanation.text = "${dnsProxyEndpoint.proxyIP}:${dnsProxyEndpoint.proxyPort}, Nobody"
                } else {
<<<<<<< HEAD
                    Log.d(LOG_TAG, "Proxy : ${dnsProxyEndpoint.proxyAppName}")
                    val appNameInfo = appList[dnsProxyEndpoint.proxyAppName]
                    b.dnsProxyListUrlExplanation.text = "${dnsProxyEndpoint.proxyIP}:${dnsProxyEndpoint.proxyPort}, ${appNameInfo?.appName}"
                }
            }
            b.dnsProxyListCheckImage.isChecked = dnsProxyEndpoint.isSelected
            if (dnsProxyEndpoint.isCustom && !dnsProxyEndpoint.isSelected) {
                b.dnsProxyListActionImage.setImageDrawable(context.getDrawable(R.drawable.ic_fab_uninstall))
            } else {
                b.dnsProxyListActionImage.setImageDrawable(context.getDrawable(R.drawable.ic_fab_appinfo))
            }
            b.root.setOnClickListener {
                //showApplyDialog(dnsProxyEndpoint)
                updateDNSProxyDetails(dnsProxyEndpoint)
                b.dnsProxyListCheckImage.isChecked = true
            }
            b.dnsProxyListActionImage.setOnClickListener {
                showExplanationOnImageClick(dnsProxyEndpoint)
            }

            b.dnsProxyListCheckImage.setOnClickListener {
                updateDNSProxyDetails(dnsProxyEndpoint)
                b.dnsProxyListCheckImage.isChecked = true
=======
                    imageAction.setImageDrawable(context.getDrawable(R.drawable.ic_fab_appinfo))
                }
                rowView?.setOnClickListener {
                    updateDNSProxyDetails(dnsProxyEndpoint)
                    checkBox.isChecked = true
                }
                imageAction.setOnClickListener {
                    showExplanationOnImageClick(dnsProxyEndpoint)
                }

                checkBox.setOnClickListener{
                    updateDNSProxyDetails(dnsProxyEndpoint)
                    checkBox.isChecked = true
                }
>>>>>>> 7c75ea5a
            }

            //checkBox.setOn

        }

        private fun showExplanationOnImageClick(dnsProxyEndpoint: DNSProxyEndpoint) {
            if (dnsProxyEndpoint.isCustom && !dnsProxyEndpoint.isSelected) showDialogForDelete(dnsProxyEndpoint)
            else {
                showDialogExplanation(dnsProxyEndpoint.proxyName, dnsProxyEndpoint.proxyAppName!!, dnsProxyEndpoint.proxyIP!!, dnsProxyEndpoint.proxyPort.toString())
            }
        }

        private fun showDialogExplanation(title: String, appName: String, url: String, message: String) {
            val builder = AlertDialog.Builder(context)
            //set title for alert dialog
            builder.setTitle(title)
            val app = appList[appName]?.appName
            //set message for alert dialog
<<<<<<< HEAD
            if (app != null && !app.isNullOrEmpty()) {
                builder.setMessage("AppName: $app\n\nURL: $url\n\nPort: $message")
            } else {
                builder.setMessage("AppName: Nobody \n\nURL: $url\n\nPort: $message")
=======
            if(app != null && !app.isNullOrEmpty()) {
                builder.setMessage(context.getString(R.string.dns_proxy_dialog_message, app, url, message))
            }else{
                builder.setMessage(context.getString(R.string.dns_proxy_dialog_message,
                    context.getString(R.string.cd_custom_dns_proxy_default_app), url, message))
>>>>>>> 7c75ea5a
            }
            builder.setCancelable(true)
            //performing positive action
            builder.setPositiveButton(context.getString(R.string.dns_info_positive)) { dialogInterface, _ ->
                dialogInterface.dismiss()
            }
            builder.setNeutralButton(context.getString(R.string.dns_info_neutral)) { _: DialogInterface, _: Int ->
                val clipboard: ClipboardManager? = context.getSystemService(Context.CLIPBOARD_SERVICE) as ClipboardManager?
                val clip = ClipData.newPlainText("URL", url)
                clipboard?.setPrimaryClip(clip)
                Utilities.showToastInMidLayout(context, context.getString(R.string.info_dialog_copy_toast_msg), Toast.LENGTH_SHORT)
            }
            // Create the AlertDialog
            val alertDialog: AlertDialog = builder.create()
            // Set other dialog properties
            alertDialog.setCancelable(true)
            alertDialog.show()
        }

        private fun showDialogForDelete(dnsProxyEndpoint: DNSProxyEndpoint) {
            val builder = AlertDialog.Builder(context)
            //set title for alert dialog
            builder.setTitle(R.string.dns_proxy_remove_dialog_title)
            //set message for alert dialog
            builder.setMessage(R.string.dns_proxy_remove_dialog_message)

            builder.setCancelable(true)
            //performing positive action
            builder.setPositiveButton(context.getString(R.string.dns_delete_positive)) { dialogInterface, which ->
                GlobalScope.launch(Dispatchers.IO) {
                    if (dnsProxyEndpoint != null) {
                        dnsProxyEndpointRepository.deleteDNSProxyEndpoint(dnsProxyEndpoint.id)
                    }
                }
                Toast.makeText(context, R.string.dns_proxy_remove_success, Toast.LENGTH_SHORT).show()
            }

            //performing negative action
            builder.setNegativeButton(context.getString(R.string.dns_delete_negative)) { dialogInterface, which ->
            }
            // Create the AlertDialog
            val alertDialog: AlertDialog = builder.create()
            // Set other dialog properties
            alertDialog.setCancelable(true)
            alertDialog.show()
        }

        private fun updateDNSProxyDetails(dnsProxyEndpoint: DNSProxyEndpoint) {
            dnsProxyEndpoint.isSelected = true
            dnsProxyEndpointRepository.removeConnectionStatus()
            object : CountDownTimer(500, 500) {
                override fun onTick(millisUntilFinished: Long) {
                }

                override fun onFinish() {
                    notifyDataSetChanged()
                    queryTracker.reinitializeQuantileEstimator()
                }
            }.start()

            // Capture traffic for particular IP. Based on the setting. need to change the DNS
            // mode.
            if (dnsProxyEndpoint.proxyType == context.getString(R.string.cd_dns_proxy_mode_internal)) {
                HomeScreenActivity.GlobalVariable.appMode?.setDNSMode(Settings.DNSModeProxyIP)
            } else {
                HomeScreenActivity.GlobalVariable.appMode?.setDNSMode(Settings.DNSModeProxyIP)
            }
            listener.updateUIFromAdapter(3)
            persistentState.dnsType = 3
            persistentState.setConnectedDNS(dnsProxyEndpoint.proxyName)
            persistentState.connectionModeChange = dnsProxyEndpoint.proxyIP!!
            dnsProxyEndpointRepository.updateAsync(dnsProxyEndpoint)
        }
    }


}<|MERGE_RESOLUTION|>--- conflicted
+++ resolved
@@ -53,15 +53,8 @@
 
 
     companion object {
-<<<<<<< HEAD
-        private val DIFF_CALLBACK = object : DiffUtil.ItemCallback<DNSProxyEndpoint>() {
-            // Concert details may have changed if reloaded from the database,
-            // but ID is fixed.
-=======
         private val DIFF_CALLBACK = object :
             DiffUtil.ItemCallback<DNSProxyEndpoint>() {
-
->>>>>>> 7c75ea5a
             override fun areItemsTheSame(oldConnection: DNSProxyEndpoint, newConnection: DNSProxyEndpoint) = oldConnection.id == newConnection.id
 
             override fun areContentsTheSame(oldConnection: DNSProxyEndpoint, newConnection: DNSProxyEndpoint) = oldConnection == newConnection
@@ -69,17 +62,9 @@
     }
 
     override fun onCreateViewHolder(parent: ViewGroup, viewType: Int): DNSProxyEndpointViewHolder {
-<<<<<<< HEAD
         val itemBinding = DnsProxyListItemBinding.inflate(LayoutInflater.from(parent.context), parent, false)
         //v.setBackgroundColor(context.getColor(R.color.colorPrimary))
         return DNSProxyEndpointViewHolder(itemBinding)
-=======
-        val v: View = LayoutInflater.from(parent.context).inflate(
-            R.layout.dns_proxy_list_item,
-            parent, false
-        )
-        return DNSProxyEndpointViewHolder(v)
->>>>>>> 7c75ea5a
     }
 
     override fun onBindViewHolder(holder: DNSProxyEndpointViewHolder, position: Int) {
@@ -90,48 +75,20 @@
 
     inner class DNSProxyEndpointViewHolder(private val b: DnsProxyListItemBinding) : RecyclerView.ViewHolder(b.root) {
 
-<<<<<<< HEAD
         fun update(dnsProxyEndpoint: DNSProxyEndpoint) {
+          if (dnsProxyEndpoint != null) {
             //if (DEBUG) Log.d(LOG_TAG, "Update - dohName ==> ${dnsProxyEndpoint.proxyType}")
             b.dnsProxyListUrlName.text = dnsProxyEndpoint.proxyName
             if (dnsProxyEndpoint.isSelected) {
-                if (dnsProxyEndpoint.proxyAppName == "Nobody") {
-                    b.dnsProxyListUrlExplanation.text = "Forwarding to ${dnsProxyEndpoint.proxyIP}:${dnsProxyEndpoint.proxyPort}, Nobody"
+                if (dnsProxyEndpoint.proxyAppName == context.getString(R.string.cd_custom_dns_proxy_default_app)) {
+                    b.dnsProxyListUrlExplanation.text = context.getString(R.string.settings_socks_forwarding_desc, dnsProxyEndpoint.proxyIP,
+                            dnsProxyEndpoint.proxyPort.toString(), context.getString(R.string.cd_custom_dns_proxy_default_app) )
                 } else {
                     Log.d(LOG_TAG, "Proxy : ${dnsProxyEndpoint.proxyAppName}")
                     val appNameInfo = appList[dnsProxyEndpoint.proxyAppName]
-                    b.dnsProxyListUrlExplanation.text = "Forwarding to ${dnsProxyEndpoint.proxyIP}:${dnsProxyEndpoint.proxyPort}, ${appNameInfo?.appName}"
-=======
-        // Overall view
-        private var rowView: View? = null
-
-        // Contents of the condensed view
-        private var urlNameTxt: TextView
-        private var urlExplanationTxt: TextView
-        private var imageAction: ImageView
-        private var checkBox: CheckBox
-
-
-        init {
-            rowView = itemView
-            urlNameTxt = itemView.findViewById(R.id.dns_proxy_list_url_name)
-            urlExplanationTxt = itemView.findViewById(R.id.dns_proxy_list_url_explanation)
-            imageAction = itemView.findViewById(R.id.dns_proxy_list_action_image)
-            checkBox = itemView.findViewById(R.id.dns_proxy_list_check_image)
-        }
-
-        fun update(dnsProxyEndpoint: DNSProxyEndpoint?) {
-            if (dnsProxyEndpoint != null) {
-                urlNameTxt.text = dnsProxyEndpoint.proxyName
-                if (dnsProxyEndpoint.isSelected) {
-                    if (dnsProxyEndpoint.proxyAppName == context.getString(R.string.cd_custom_dns_proxy_default_app)) {
-                        urlExplanationTxt.text = context.getString(R.string.settings_socks_forwarding_desc, dnsProxyEndpoint.proxyIP,
-                            dnsProxyEndpoint.proxyPort.toString(), context.getString(R.string.cd_custom_dns_proxy_default_app) )
-                    } else {
-                        Log.d(LOG_TAG,"Proxy : ${dnsProxyEndpoint.proxyAppName}")
-                        val appNameInfo = appList[dnsProxyEndpoint.proxyAppName]
-                        urlExplanationTxt.text = context.getString(R.string.settings_socks_forwarding_desc, dnsProxyEndpoint.proxyIP,
+                    b.dnsProxyListUrlExplanation.text = context.getString(R.string.settings_socks_forwarding_desc, dnsProxyEndpoint.proxyIP,
                             dnsProxyEndpoint.proxyPort.toString(), appNameInfo?.appName )
+
                     }
                 } else {
                     if(dnsProxyEndpoint.proxyAppName ==  context.getString(R.string.cd_custom_dns_proxy_default_app)) {
@@ -143,13 +100,13 @@
                         urlExplanationTxt.text = context.getString(R.string.dns_proxy_desc, dnsProxyEndpoint.proxyIP,
                             dnsProxyEndpoint.proxyPort.toString(), appNameInfo?.appName)
                     }
->>>>>>> 7c75ea5a
+
                 }
             } else {
                 if (dnsProxyEndpoint.proxyAppName == "Nobody") {
                     b.dnsProxyListUrlExplanation.text = "${dnsProxyEndpoint.proxyIP}:${dnsProxyEndpoint.proxyPort}, Nobody"
                 } else {
-<<<<<<< HEAD
+
                     Log.d(LOG_TAG, "Proxy : ${dnsProxyEndpoint.proxyAppName}")
                     val appNameInfo = appList[dnsProxyEndpoint.proxyAppName]
                     b.dnsProxyListUrlExplanation.text = "${dnsProxyEndpoint.proxyIP}:${dnsProxyEndpoint.proxyPort}, ${appNameInfo?.appName}"
@@ -173,7 +130,6 @@
             b.dnsProxyListCheckImage.setOnClickListener {
                 updateDNSProxyDetails(dnsProxyEndpoint)
                 b.dnsProxyListCheckImage.isChecked = true
-=======
                     imageAction.setImageDrawable(context.getDrawable(R.drawable.ic_fab_appinfo))
                 }
                 rowView?.setOnClickListener {
@@ -188,7 +144,6 @@
                     updateDNSProxyDetails(dnsProxyEndpoint)
                     checkBox.isChecked = true
                 }
->>>>>>> 7c75ea5a
             }
 
             //checkBox.setOn
@@ -208,18 +163,12 @@
             builder.setTitle(title)
             val app = appList[appName]?.appName
             //set message for alert dialog
-<<<<<<< HEAD
-            if (app != null && !app.isNullOrEmpty()) {
-                builder.setMessage("AppName: $app\n\nURL: $url\n\nPort: $message")
-            } else {
-                builder.setMessage("AppName: Nobody \n\nURL: $url\n\nPort: $message")
-=======
+
             if(app != null && !app.isNullOrEmpty()) {
                 builder.setMessage(context.getString(R.string.dns_proxy_dialog_message, app, url, message))
             }else{
                 builder.setMessage(context.getString(R.string.dns_proxy_dialog_message,
                     context.getString(R.string.cd_custom_dns_proxy_default_app), url, message))
->>>>>>> 7c75ea5a
             }
             builder.setCancelable(true)
             //performing positive action
