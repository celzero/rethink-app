/*
 * Copyright 2020 RethinkDNS and its authors
 *
 * Licensed under the Apache License, Version 2.0 (the "License");
 * you may not use this file except in compliance with the License.
 * You may obtain a copy of the License at
 *
 * https://www.apache.org/licenses/LICENSE-2.0
 *
 * Unless required by applicable law or agreed to in writing, software
 * distributed under the License is distributed on an "AS IS" BASIS,
 * WITHOUT WARRANTIES OR CONDITIONS OF ANY KIND, either express or implied.
 * See the License for the specific language governing permissions and
 * limitations under the License.
 */
package com.celzero.bravedns.util

import android.accessibilityservice.AccessibilityService
import android.accessibilityservice.AccessibilityServiceInfo
import android.app.PendingIntent
import android.content.ComponentName
import android.content.Context
import android.content.Intent
import android.content.pm.ApplicationInfo
import android.content.pm.PackageInfo
import android.content.pm.PackageManager
import android.content.pm.ServiceInfo
import android.graphics.drawable.Drawable
import android.net.ConnectivityManager
import android.net.LinkProperties
import android.os.Build
import android.provider.Settings
import android.text.TextUtils
import android.text.TextUtils.SimpleStringSplitter
import android.util.Log
<<<<<<< HEAD
import android.util.TypedValue
=======
>>>>>>> ed635feb
import android.view.accessibility.AccessibilityManager
import android.widget.Toast
import androidx.appcompat.content.res.AppCompatResources
import androidx.core.content.PackageManagerCompat
import androidx.core.content.getSystemService
import androidx.lifecycle.LifecycleCoroutineScope
import com.celzero.bravedns.BuildConfig
import com.celzero.bravedns.BuildConfig.DEBUG
import com.celzero.bravedns.R
import com.celzero.bravedns.database.AppInfoRepository.Companion.NO_PACKAGE
import com.celzero.bravedns.net.doh.CountryMap
import com.celzero.bravedns.service.BraveVPNService
import com.celzero.bravedns.service.DnsLogTracker
import com.celzero.bravedns.util.Constants.Companion.FLAVOR_FDROID
import com.celzero.bravedns.util.Constants.Companion.FLAVOR_HEADLESS
import com.celzero.bravedns.util.Constants.Companion.FLAVOR_PLAY
import com.celzero.bravedns.util.Constants.Companion.FLAVOR_WEBSITE
import com.celzero.bravedns.util.Constants.Companion.INVALID_UID
import com.celzero.bravedns.util.Constants.Companion.LOCAL_BLOCKLIST_DOWNLOAD_FOLDER_NAME
import com.celzero.bravedns.util.Constants.Companion.MISSING_UID
import com.celzero.bravedns.util.Constants.Companion.REMOTE_BLOCKLIST_DOWNLOAD_FOLDER_NAME
import com.celzero.bravedns.util.Constants.Companion.UNSPECIFIED_IP_IPV4
import com.celzero.bravedns.util.Constants.Companion.UNSPECIFIED_IP_IPV6
import com.celzero.bravedns.util.LoggerConstants.Companion.LOG_TAG_APP_DB
import com.celzero.bravedns.util.LoggerConstants.Companion.LOG_TAG_DNS
import com.celzero.bravedns.util.LoggerConstants.Companion.LOG_TAG_DOWNLOAD
import com.celzero.bravedns.util.LoggerConstants.Companion.LOG_TAG_FIREWALL
import com.celzero.bravedns.util.LoggerConstants.Companion.LOG_TAG_VPN
import com.google.common.base.CharMatcher
import com.google.common.net.InternetDomainName
import inet.ipaddr.HostName
import inet.ipaddr.IPAddress
import inet.ipaddr.IPAddressString
import kotlinx.coroutines.launch
import java.io.File
import java.io.IOException
import java.io.InputStream
import java.io.OutputStream
import java.net.InetAddress
import java.net.URI
import java.text.SimpleDateFormat
import java.util.*
import java.util.concurrent.TimeUnit

object Utilities {

    // Convert an FQDN like "www.example.co.uk." to an eTLD + 1 like "example.co.uk".
    fun getETldPlus1(fqdn: String): String? {
        return try {
            val name: InternetDomainName = InternetDomainName.from(fqdn)
            try {
                name.topPrivateDomain().toString()
            } catch (e: IllegalStateException) {
                // The name doesn't end in a recognized TLD.  This can happen for randomly
                // generated
                // names, or when new TLDs are introduced.
                val parts: List<String> = name.parts()
                val size = parts.count()
                if (size >= 2) {
                    parts[size - 2] + "." + parts[size - 1]
                } else if (size == 1) {
                    parts[0]
                } else {
                    // Empty input?
                    fqdn
                }
            }
        } catch (e: IllegalArgumentException) {
            // If fqdn is not a valid domain name, InternetDomainName.from() will throw an
            // exception.  Since this function is only for aesthetic purposes, we can
            // return the input unmodified in this case.
            fqdn
        }
    }

    fun isAccessibilityServiceEnabled(
        context: Context,
        service: Class<out AccessibilityService?>
    ): Boolean {
        val am = context.getSystemService<AccessibilityManager>() ?: return false
        val enabledServices =
            am.getEnabledAccessibilityServiceList(AccessibilityServiceInfo.FEEDBACK_ALL_MASK)
        for (enabledService in enabledServices) {
            val enabledServiceInfo: ServiceInfo = enabledService.resolveInfo.serviceInfo
            if (DEBUG)
                Log.i(
                    LOG_TAG_VPN,
                    "Accessibility enabled check for: ${enabledServiceInfo.packageName}"
                )
            if (
                enabledServiceInfo.packageName == context.packageName &&
                    enabledServiceInfo.name == service.name
            ) {
                return true
            }
        }
        if (DEBUG)
            Log.e(
                LOG_TAG_VPN,
                "Accessibility failure, ${context.packageName},  ${service.name}, return size: ${enabledServices.count()}"
            )
        return false
    }

    fun isAccessibilityServiceEnabledViaSettingsSecure(
        context: Context,
        accessibilityService: Class<out AccessibilityService?>
    ): Boolean {
        try {
            val expectedComponentName = ComponentName(context, accessibilityService)
            val enabledServicesSetting: String =
                Settings.Secure.getString(
                    context.contentResolver,
                    Settings.Secure.ENABLED_ACCESSIBILITY_SERVICES
                )
                    ?: return false
            val colonSplitter = SimpleStringSplitter(':')
            colonSplitter.setString(enabledServicesSetting)
            while (colonSplitter.hasNext()) {
                val componentNameString = colonSplitter.next()
                val enabledService = ComponentName.unflattenFromString(componentNameString)
                if (expectedComponentName == enabledService) {
                    if (DEBUG)
                        Log.i(
                            LOG_TAG_VPN,
                            "SettingsSecure accessibility enabled for: ${expectedComponentName.packageName}"
                        )
                    return true
                }
            }
        } catch (e: Settings.SettingNotFoundException) {
            Log.e(
                LOG_TAG_VPN,
                "isAccessibilityServiceEnabled Exception on isAccessibilityServiceEnabledViaSettingsSecure() ${e.message}",
                e
            )
        }
        if (DEBUG) Log.d(LOG_TAG_VPN, "Accessibility enabled check failed")
        return isAccessibilityServiceEnabled(context, accessibilityService)
    }

    private var countryMap: CountryMap? = null

    // Return a two-letter ISO country code, or null if that fails.
    fun getCountryCode(address: InetAddress?, context: Context): String? {
        initCountryMapIfNeeded(context)
        return (if (countryMap == null) {
            null
        } else {
            countryMap?.getCountryCode(address)
        })
    }

    private fun initCountryMapIfNeeded(context: Context) {
        if (countryMap != null) {
            return
        }

        try {
            countryMap = CountryMap(context.assets)
        } catch (e: IOException) {
            Log.e(LOG_TAG_VPN, "Failure fetching country map ${e.message}", e)
        }
    }

    fun getFlag(countryCode: String?): String {
        if (countryCode == null) {
            return ""
        }
        // Flag emoji consist of two "regional indicator symbol letters", which are
        // Unicode characters that correspond to the English alphabet and are arranged in the
        // same
        // order.  Therefore, to convert from a country code to a flag, we simply need to apply
        // an
        // offset to each character, shifting it from the normal A-Z range into the region
        // indicator
        // symbol letter range.
        val alphaBase = 'A'.code // Start of alphabetic country code characters.
        val flagBase = 0x1F1E6 // Start of regional indicator symbol letters.
        val offset = flagBase - alphaBase
        val firstHalf = Character.codePointAt(countryCode, 0) + offset
        val secondHalf = Character.codePointAt(countryCode, 1) + offset
        return String(Character.toChars(firstHalf)) + String(Character.toChars(secondHalf))
    }

    fun normalizeIp(ipstr: String?): InetAddress? {
        if (ipstr == null) return null

        val ipAddress: IPAddress = HostName(ipstr).address ?: return null
        val ip = ipAddress.toInetAddress()

        // no need to check if IP is not of type IPv6
        if (!IPUtil.isIpV6(ipAddress)) return ip

        val ipv4 = IPUtil.toIpV4(ipAddress)

        return if (ipv4 != null) {
            ipv4.toInetAddress()
        } else {
            ip
        }
    }

    fun makeAddressPair(countryCode: String?, ipAddress: String?): String {
        return if (ipAddress.isNullOrEmpty()) {
            "--" // to avoid translation set to "--"
        } else if (countryCode == null) {
            ipAddress
        } else {
            String.format("%s (%s)", countryCode, ipAddress)
        }
    }

    fun convertLongToTime(time: Long, template: String): String {
        val date = Date(time)
        return SimpleDateFormat(template, Locale.ENGLISH).format(date)
    }

    fun isLanIpv4(ipAddress: String): Boolean {
        val ip = IPAddressString(ipAddress).address ?: return false

        return ip.isLoopback || ip.isLocal || ip.isAnyLocal || UNSPECIFIED_IP_IPV4.equals(ip)
    }

    fun isValidLocalPort(port: Int): Boolean {
        return isValidPort(port)
    }

    fun isValidPort(port: Int): Boolean {
        return port in 65535 downTo 0
    }

    fun isMissingOrInvalidUid(uid: Int): Boolean {
        return when (uid) {
            MISSING_UID -> true
            INVALID_UID -> true
            else -> false
        }
    }

    fun isVpnLockdownEnabled(vpnService: BraveVPNService?): Boolean {
        if (Build.VERSION.SDK_INT < Build.VERSION_CODES.Q) {
            return false
        }
        return vpnService?.isLockdownEnabled == true
    }

    fun showToastUiCentered(context: Context, message: String, toastLength: Int) {
        try {
            Toast.makeText(context, message, toastLength).show()
        } catch (e: IllegalStateException) {
            Log.w(LOG_TAG_VPN, "Show Toast issue : ${e.message}", e)
        } catch (e: IllegalAccessException) {
            Log.w(LOG_TAG_VPN, "Show Toast issue : ${e.message}", e)
        } catch (e: IOException) {
            Log.w(LOG_TAG_VPN, "Show Toast issue : ${e.message}", e)
        }
    }

    fun getPackageMetadata(pm: PackageManager, pi: String): PackageInfo? {
        var metadata: PackageInfo? = null
        try {
            metadata =
                if (isAtleastT()) {
                    pm.getPackageInfo(
                        pi,
                        PackageManager.PackageInfoFlags.of(PackageManager.GET_META_DATA.toLong())
                    )
                } else {
                    pm.getPackageInfo(pi, PackageManager.GET_META_DATA)
                }
        } catch (e: PackageManager.NameNotFoundException) {
            Log.w(LOG_TAG_APP_DB, "Application not available $pi" + e.message, e)
        }
        return metadata
    }

    fun isFreshInstall(context: Context): Boolean {
        try {
            with(
                if (isAtleastT()) {
                    context.packageManager.getPackageInfo(
                        context.packageName,
                        PackageManager.PackageInfoFlags.of(PackageManager.GET_META_DATA.toLong())
                    )
                } else {
                    context.packageManager.getPackageInfo(
                        context.packageName,
                        PackageManager.GET_META_DATA
                    )
                }
            ) {
                return firstInstallTime == lastUpdateTime
            }
        } catch (e: PackageManager.NameNotFoundException) {
            // assign value as true as the package name not found, should not be the
            // case but some devices seems to return package not found immediately
            // after install
            Log.w(LOG_TAG_APP_DB, "Application not available ${context.packageName}" + e.message, e)
            return true
        }
    }

    fun copy(from: String, to: String): Boolean {
        try {
            val src = File(from)
            val dest = File(to)

            if (!src.isFile) return false

            src.copyTo(dest, true)
        } catch (e: Exception) { // Throws NoSuchFileException, IOException
            Log.e(LOG_TAG_DOWNLOAD, "Error copying file ${e.message}", e)
            return false
        }

        return true
    }

    // ref: https://stackoverflow.com/a/41818556
    fun copyWithStream(readStream: InputStream, writeStream: OutputStream): Boolean {
        val length = 256
        val buffer = ByteArray(length)
        return try {
            var bytesRead: Int = readStream.read(buffer, 0, length)
            // write the required bytes
            while (bytesRead > 0) {
                writeStream.write(buffer, 0, bytesRead)
                bytesRead = readStream.read(buffer, 0, length)
            }
            readStream.close()
            writeStream.close()
            true
        } catch (e: Exception) {
            Log.w(LOG_TAG_DOWNLOAD, "Issue while copying files using streams: ${e.message}, $e")
            false
        }
    }

    fun isAlwaysOnEnabled(context: Context, vpnService: BraveVPNService?): Boolean {
        // Introduced as part of issue fix #325
        // From android version 12+(R) Settings keys annotated with @hide are restricted to
        // system_server and system apps only. "always_on_vpn_app" is annotated with @hide.

        // For versions above 29(Q), there is vpnService.isAlwaysOn property to check
        // whether always-on is enabled.
        // For versions prior to 29 the check is made with Settings.Secure.
        // In our case, the always-on check is for all the vpn profiles. So using
        // vpnService?.isAlwaysOn will not be much helpful
        if (isAtleastQ()) {
            return vpnService?.isAlwaysOn == true
        }

        val alwaysOn = Settings.Secure.getString(context.contentResolver, "always_on_vpn_app")
        return context.packageName == alwaysOn
    }

    // This function is not supported from version 12 onwards.
    fun isOtherVpnHasAlwaysOn(context: Context): Boolean {
        return try {
            val alwaysOn = Settings.Secure.getString(context.contentResolver, "always_on_vpn_app")
            !TextUtils.isEmpty(alwaysOn) && context.packageName != alwaysOn
        } catch (e: Exception) {
            Log.e(LOG_TAG_VPN, "Failure while retrieving Settings.Secure value ${e.message}", e)
            false
        }
    }

    fun getIcon(context: Context, packageName: String, appName: String?): Drawable? {
        if (!isValidAppName(appName, packageName)) {
            return getDefaultIcon(context)
        }

        return try {
            context.packageManager.getApplicationIcon(packageName)
        } catch (e: PackageManager.NameNotFoundException) {
            // Not adding exception details in logs.
            Log.e(
                LOG_TAG_FIREWALL,
                "Application Icon not available for package: $packageName" + e.message
            )
            getDefaultIcon(context)
        }
    }

    private fun isValidAppName(appName: String?, packageName: String): Boolean {
        return !isNonApp(packageName) && Constants.UNKNOWN_APP != appName
    }

    fun getDefaultIcon(context: Context): Drawable? {
        return AppCompatResources.getDrawable(context, R.drawable.default_app_icon)
    }

    fun delay(ms: Long, lifecycleScope: LifecycleCoroutineScope, updateUi: () -> Unit) {
        lifecycleScope.launch {
            kotlinx.coroutines.delay(ms)
            updateUi()
        }
    }

    fun getPackageInfoForUid(context: Context, uid: Int): Array<out String>? {
        try {
            return context.packageManager.getPackagesForUid(uid)
        } catch (e: PackageManager.NameNotFoundException) {
            Log.w(LoggerConstants.LOG_TAG_FIREWALL_LOG, "Package Not Found: " + e.message)
        } catch (e: SecurityException) {
            Log.w(LoggerConstants.LOG_TAG_FIREWALL_LOG, "Package Not Found: " + e.message)
        }
        return null
    }

    fun isAtleastN(): Boolean {
        return Build.VERSION.SDK_INT >= Build.VERSION_CODES.N
    }

    fun isAtleastO(): Boolean {
        return Build.VERSION.SDK_INT >= Build.VERSION_CODES.O
    }

    fun isAtleastR(): Boolean {
        return Build.VERSION.SDK_INT >= Build.VERSION_CODES.R
    }

    fun isAtleastQ(): Boolean {
        return Build.VERSION.SDK_INT >= Build.VERSION_CODES.Q
    }

    fun isAtleastS(): Boolean {
        return Build.VERSION.SDK_INT >= Build.VERSION_CODES.S
    }

    fun isAtleastT(): Boolean {
        return Build.VERSION.SDK_INT >= Build.VERSION_CODES.TIRAMISU
    }

    fun isFdroidFlavour(): Boolean {
        return BuildConfig.FLAVOR_releaseChannel == FLAVOR_FDROID
    }

    fun isWebsiteFlavour(): Boolean {
        return BuildConfig.FLAVOR_releaseChannel == FLAVOR_WEBSITE
    }

    fun isPlayStoreFlavour(): Boolean {
        return BuildConfig.FLAVOR_releaseChannel == FLAVOR_PLAY
    }

<<<<<<< HEAD
        fun isHeadlessFlavour(): Boolean {
            return BuildConfig.FLAVOR_releaseType == FLAVOR_HEADLESS
        }
=======
    fun isHeadlessFlavour(): Boolean {
        return BuildConfig.FLAVOR_releaseChannel == FLAVOR_HEADLESS
    }
>>>>>>> ed635feb

    fun getApplicationInfo(context: Context, packageName: String): ApplicationInfo? {
        return try {
            if (isAtleastT()) {
                context.packageManager.getApplicationInfo(
                    packageName,
                    PackageManager.ApplicationInfoFlags.of(PackageManager.GET_META_DATA.toLong())
                )
            } else {
                context.packageManager.getApplicationInfo(packageName, PackageManager.GET_META_DATA)
            }
        } catch (e: PackageManager.NameNotFoundException) {
            Log.w(
                LOG_TAG_FIREWALL,
                "ApplicationInfo is not available for package name: $packageName"
            )
            null
        }
    }

<<<<<<< HEAD
        fun isUnspecifiedIp(serverIp: String): Boolean {
            return UNSPECIFIED_IP_IPV4 == serverIp || UNSPECIFIED_IP_IPV6 == serverIp
        }
=======
    fun isUnspecifiedIp(serverIp: String): Boolean {
        return UNSPECIFIED_IP_IPV4 == serverIp || UNSPECIFIED_IP_IPV6 == serverIp
    }
>>>>>>> ed635feb

    fun calculateTtl(ttl: Long): Long {
        val now = System.currentTimeMillis()

        // on negative ttl, cache dns record for a day
        if (ttl < 0) return now + TimeUnit.DAYS.toMillis(1L)

        return now + TimeUnit.SECONDS.toMillis((ttl + DnsLogTracker.DNS_TTL_GRACE_SEC))
    }

    fun deleteRecursive(fileOrDirectory: File) {
        try {
            if (fileOrDirectory.isDirectory) {
                fileOrDirectory.listFiles()?.forEach { child -> deleteRecursive(child) }
            }
            val isDeleted: Boolean =
                if (isAtleastO()) {
                    fileOrDirectory.deleteRecursively()
                } else {
                    fileOrDirectory.delete()
                }
            if (DEBUG)
                Log.d(
                    LOG_TAG_DOWNLOAD,
                    "deleteRecursive File : ${fileOrDirectory.path}, $isDeleted"
                )
        } catch (e: Exception) {
            Log.w(LOG_TAG_DOWNLOAD, "File delete exception: ${e.message}", e)
        }
    }

    fun localBlocklistFileDownloadPath(ctx: Context, which: String, timestamp: Long): String {
        return blocklistDownloadBasePath(ctx, LOCAL_BLOCKLIST_DOWNLOAD_FOLDER_NAME, timestamp) +
            File.separator +
            which
    }

    fun oldLocalBlocklistDownloadDir(ctx: Context, timestamp: Long): String {
        return ctx.filesDir.canonicalPath + File.separator + timestamp + File.separator
    }

    fun hasLocalBlocklists(ctx: Context, timestamp: Long): Boolean {
        val a =
            Constants.ONDEVICE_BLOCKLISTS_ADM.all {
                localBlocklistFile(ctx, it.filename, timestamp)?.exists() == true
            }
        return a
    }

    fun tempDownloadBasePath(ctx: Context, which: String, timestamp: Long): String {
        // instead of creating folder for actual timestamp, create for its negative value
        return blocklistCanonicalPath(ctx, which) + File.separator + (-1 * timestamp)
    }

    fun blocklistDownloadBasePath(ctx: Context, which: String, timestamp: Long): String {
        return blocklistCanonicalPath(ctx, which) + File.separator + timestamp
    }

    fun blocklistCanonicalPath(ctx: Context, which: String): String {
        return ctx.filesDir.canonicalPath + File.separator + which
    }

    private fun localBlocklistFile(ctx: Context, which: String, timestamp: Long): File? {
        return try {
            val localBlocklist = localBlocklistFileDownloadPath(ctx, which, timestamp)

            return File(localBlocklist)
        } catch (e: IOException) {
            Log.e(LOG_TAG_VPN, "Could not fetch local blocklist: " + e.message, e)
            null
        }
    }

    fun hasRemoteBlocklists(ctx: Context, timestamp: Long): Boolean {
        val remoteDir =
            remoteBlocklistFile(ctx, REMOTE_BLOCKLIST_DOWNLOAD_FOLDER_NAME, timestamp)
                ?: return false
        val remoteFile =
            blocklistFile(remoteDir.absolutePath, Constants.ONDEVICE_BLOCKLIST_FILE_TAG)
                ?: return false
        if (remoteFile.exists()) {
            return true
        }

        return false
    }

    fun remoteBlocklistFile(ctx: Context?, which: String, timestamp: Long): File? {
        if (ctx == null) return null

        return try {
            File(blocklistDownloadBasePath(ctx, which, timestamp))
        } catch (e: IOException) {
            Log.e(LOG_TAG_VPN, "Could not fetch remote blocklist: " + e.message, e)
            null
        }
    }

    fun blocklistFile(dirPath: String, fileName: String): File? {
        return try {
            return File(dirPath + fileName)
        } catch (e: IOException) {
            Log.e(LOG_TAG_VPN, "Could not fetch remote blocklist: " + e.message, e)
            null
        }
    }

    fun isNonApp(p: String): Boolean {
        return p.contains(NO_PACKAGE)
    }

    fun removeLeadingAndTrailingDots(str: String?): String {
        if (str.isNullOrBlank()) return ""

        // remove leading and trailing dots(.) from the given string
        // eg., (...adsd.asd.asa... will result in adsd.asd.asa)
        val s = CharMatcher.`is`('.').trimLeadingFrom(str)
        return CharMatcher.`is`('.').trimTrailingFrom(s)
    }

    fun getAccentColor(appTheme: Int): Int {
        return when (appTheme) {
            Themes.SYSTEM_DEFAULT.id -> R.color.accentGoodBlack
            Themes.DARK.id -> R.color.accentGood
            Themes.LIGHT.id -> R.color.accentGoodLight
            Themes.TRUE_BLACK.id -> R.color.accentGoodBlack
            else -> R.color.accentGoodBlack
        }
    }

    // https://medium.com/androiddevelopers/all-about-pendingintents-748c8eb8619
    fun getActivityPendingIntent(
        context: Context,
        intent: Intent,
        flag: Int,
        mutable: Boolean
    ): PendingIntent {
        return if (isAtleastS()) {
            val sFlag = if (mutable) PendingIntent.FLAG_MUTABLE else PendingIntent.FLAG_IMMUTABLE
            PendingIntent.getActivity(context, 0, intent, sFlag)
        } else {
            PendingIntent.getActivity(context, 0, intent, flag)
        }
    }

    fun getBroadcastPendingIntent(
        context: Context,
        requestCode: Int,
        intent: Intent,
        flag: Int,
        mutable: Boolean
    ): PendingIntent {
        return if (isAtleastS()) {
            val sFlag = if (mutable) PendingIntent.FLAG_MUTABLE else PendingIntent.FLAG_IMMUTABLE
            PendingIntent.getBroadcast(context, requestCode, intent, sFlag)
        } else {
            PendingIntent.getBroadcast(context, requestCode, intent, flag)
        }
    }

    fun getRemoteBlocklistStamp(url: String): String {
        return try {
            // extract the path from the url string
            // eg., https://dns.google/dns-query will result in /dns-query
            val path = URI(url).path
            // remove the trailing and leading slashes from the path
            // eg., /dns-query will result in dns-query
            // earlier check of : will not work as now remote stamp can contain sec/rec
            return path.trimStart { it == '/' }.trimEnd { it == '/' }
        } catch (e: Exception) {
            Log.w(LOG_TAG_DNS, "failure fetching stamp from Go ${e.message}", e)
            ""
        }
    }

    enum class PrivateDnsMode {
        NONE, // The setting is "Off" or "Opportunistic", and the DNS connection is not using
        // TLS.
        UPGRADED, // The setting is "Opportunistic", and the DNS connection has upgraded to TLS.
        STRICT // The setting is "Strict".
    }

    fun getPrivateDnsMode(context: Context): PrivateDnsMode {
        // https://github.com/celzero/rethink-app/issues/408
        if (!isAtleastQ()) {
            // Private DNS was introduced in P.
            return PrivateDnsMode.NONE
        }

        val linkProperties: LinkProperties =
            getLinkProperties(context) ?: return PrivateDnsMode.NONE
        if (linkProperties.privateDnsServerName != null) {
            return PrivateDnsMode.STRICT
        }
        return if (linkProperties.isPrivateDnsActive) {
            PrivateDnsMode.UPGRADED
        } else {
            PrivateDnsMode.NONE
        }
    }

    fun isPrivateDnsActive(context: Context): Boolean {
        return getPrivateDnsMode(context) != PrivateDnsMode.NONE
    }

    private fun getLinkProperties(context: Context): LinkProperties? {
        val connectivityManager =
            context.getSystemService(Context.CONNECTIVITY_SERVICE) as ConnectivityManager
        val activeNetwork = connectivityManager.activeNetwork ?: return null
        return connectivityManager.getLinkProperties(activeNetwork)
    }

    fun removeBeginningTrailingCommas(value: String): String {
        return value.removePrefix(",").dropLastWhile { it == ',' }
    }

    fun getDnsPort(port: Int): Int {
        if (port > 65535 || port <= 0) return 53
        return port
    }

    fun isValidDnsPort(port: Int): Boolean {
        return port in 1..65535
    }

    fun getRandomString(length: Int): String {
        val allowedChars = ('A'..'Z') + ('a'..'z') + ('0'..'9')
        return (1..length).map { allowedChars.random() }.joinToString("")
    }
}<|MERGE_RESOLUTION|>--- conflicted
+++ resolved
@@ -33,10 +33,7 @@
 import android.text.TextUtils
 import android.text.TextUtils.SimpleStringSplitter
 import android.util.Log
-<<<<<<< HEAD
 import android.util.TypedValue
-=======
->>>>>>> ed635feb
 import android.view.accessibility.AccessibilityManager
 import android.widget.Toast
 import androidx.appcompat.content.res.AppCompatResources
@@ -484,15 +481,9 @@
         return BuildConfig.FLAVOR_releaseChannel == FLAVOR_PLAY
     }
 
-<<<<<<< HEAD
-        fun isHeadlessFlavour(): Boolean {
-            return BuildConfig.FLAVOR_releaseType == FLAVOR_HEADLESS
-        }
-=======
     fun isHeadlessFlavour(): Boolean {
-        return BuildConfig.FLAVOR_releaseChannel == FLAVOR_HEADLESS
-    }
->>>>>>> ed635feb
+        return BuildConfig.FLAVOR_releaseType == FLAVOR_HEADLESS
+    }
 
     fun getApplicationInfo(context: Context, packageName: String): ApplicationInfo? {
         return try {
@@ -513,15 +504,9 @@
         }
     }
 
-<<<<<<< HEAD
-        fun isUnspecifiedIp(serverIp: String): Boolean {
-            return UNSPECIFIED_IP_IPV4 == serverIp || UNSPECIFIED_IP_IPV6 == serverIp
-        }
-=======
     fun isUnspecifiedIp(serverIp: String): Boolean {
         return UNSPECIFIED_IP_IPV4 == serverIp || UNSPECIFIED_IP_IPV6 == serverIp
     }
->>>>>>> ed635feb
 
     fun calculateTtl(ttl: Long): Long {
         val now = System.currentTimeMillis()
