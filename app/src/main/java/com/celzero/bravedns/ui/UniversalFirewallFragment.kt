--- conflicted
+++ resolved
@@ -156,27 +156,16 @@
             val checkedVal = includeView.firewallBackgroundModeCheck.isChecked
             if (!checkedVal) {
                 if (Utilities.isAccessibilityServiceEnabledEnhanced(requireContext(), BackgroundAccessibilityService::class.java)) {
-<<<<<<< HEAD
                    if(!Utilities.isAccessibilityServiceEnabled(requireContext(), BackgroundAccessibilityService::class.java)){
-=======
-                    if (!Utilities.isAccessibilityServiceEnabled(requireContext(), BackgroundAccessibilityService::class.java)) {
->>>>>>> 09d509d1
                         if (!showAlertForPermission(true)) {
                             includeView.firewallBackgroundModeCheck.isChecked = false
                             persistentState.setIsBackgroundEnabled(false)
                         }
-<<<<<<< HEAD
                     }else{
                        GlobalVariable.isBackgroundEnabled = !checkedVal
                        persistentState.setIsBackgroundEnabled(!checkedVal)
-                       backgroundModeToggle.isChecked = !checkedVal
+                       includeView.firewallBackgroundModeCheck.isChecked = !checkedVal
                    }
-=======
-                    }
-                    GlobalVariable.isBackgroundEnabled = !checkedVal
-                    persistentState.setIsBackgroundEnabled(!checkedVal)
-                    includeView.firewallBackgroundModeCheck.isChecked = !checkedVal
->>>>>>> 09d509d1
                 } else {
                     if (!showAlertForPermission(false)) {
                         includeView.firewallBackgroundModeCheck.isChecked = false
@@ -203,14 +192,11 @@
                     }else {
                         GlobalVariable.isBackgroundEnabled = !checkedVal
                         persistentState.setIsBackgroundEnabled(!checkedVal)
-                        backgroundModeToggle.isChecked = !checkedVal
+                        includeView.firewallBackgroundModeCheck.isChecked = !checkedVal
                     }
-<<<<<<< HEAD
-=======
                     GlobalVariable.isBackgroundEnabled = !checkedVal
                     persistentState.setIsBackgroundEnabled(!checkedVal)
                     includeView.firewallBackgroundModeCheck.isChecked = !checkedVal
->>>>>>> 09d509d1
                 } else {
                     if (!showAlertForPermission(false)) {
                         includeView.firewallBackgroundModeCheck.isChecked = false
@@ -315,24 +301,16 @@
 
     override fun onResume() {
         super.onResume()
-<<<<<<< HEAD
-        unknownToggle.isChecked =  persistentState.blockUnknownConnections
-        if (DEBUG) Log.d(LOG_TAG, "isAccessibilityServiceEnabled Univ- ${persistentState.backgroundEnabled}, ${backgroundModeToggle.isChecked}")
+        b.appScrollingInclFirewall.firewallUnknownConnectionModeCheck.isChecked = persistentState.blockUnknownConnections
         if (Utilities.isAccessibilityServiceEnabledEnhanced(requireContext(), BackgroundAccessibilityService::class.java)) {
             if(!Utilities.isAccessibilityServiceEnabled(requireContext(), BackgroundAccessibilityService::class.java) && persistentState.backgroundEnabled){
-                backgroundModeToggle.isChecked = false
+                b.appScrollingInclFirewall.firewallBackgroundModeCheck.isChecked = false
                 persistentState.backgroundEnabled = false
                 showAlertForPermission(true)
             }else{
                 if (DEBUG) Log.d(LOG_TAG, "Background - onLoad accessibility is true")
-                backgroundModeToggle.isChecked = persistentState.backgroundEnabled
-            }
-=======
-        b.appScrollingInclFirewall.firewallUnknownConnectionModeCheck.isChecked = persistentState.blockUnknownConnections
-        if (Utilities.isAccessibilityServiceEnabledEnhanced(requireContext(), BackgroundAccessibilityService::class.java)) {
-            if (DEBUG) Log.d(LOG_TAG, "Background - onLoad accessibility is true")
-            b.appScrollingInclFirewall.firewallBackgroundModeCheck.isChecked = persistentState.backgroundEnabled
->>>>>>> 09d509d1
+                b.appScrollingInclFirewall.firewallBackgroundModeCheck.isChecked = persistentState.backgroundEnabled
+            }
         } else {
             if (DEBUG) Log.d(LOG_TAG, "Background - onLoad accessibility is true, changed pref")
             persistentState.setIsBackgroundEnabled(false)
@@ -343,9 +321,8 @@
     private fun showAlertForPermission(isRegrant: Boolean): Boolean {
         var isAllowed = false
         val builder = AlertDialog.Builder(requireContext())
-<<<<<<< HEAD
         //set title and message for alert dialog
-        if(isRegrant){
+        if (isRegrant) {
             builder.setTitle(R.string.alert_permission_accessibility_regrant)
             val text = getString(R.string.alert_firewall_accessibility_regrant_explanation)
             /*if (android.os.Build.VERSION.SDK_INT >= android.os.Build.VERSION_CODES.N) {
@@ -362,23 +339,11 @@
             }
             //performing negative action
             builder.setNegativeButton("Cancel") { _, _ ->
-                backgroundModeToggle.isChecked = false
+                includeView.firewallBackgroundModeCheck.isChecked = false
                 persistentState.backgroundEnabled = false
             }
-        }else {
-            builder.setTitle(R.string.alert_permission_accessibility)
-=======
-        //set title for alert dialog
-        if (isRegrant) {
-            builder.setTitle(R.string.alert_permission_accessibility_regrant)
         } else {
             builder.setTitle(R.string.alert_permission_accessibility)
-        }
-        //set message for alert dialog
-        if (isRegrant) {
-            builder.setMessage(R.string.alert_firewall_accessibility_regrant_explanation)
-        } else {
->>>>>>> 09d509d1
             builder.setMessage(R.string.alert_firewall_accessibility_explanation)
             builder.setPositiveButton("Grant") { _, _ ->
                 isAllowed = true
@@ -387,26 +352,15 @@
             }
             //performing negative action
             builder.setNegativeButton("Deny") { _, _ ->
-                backgroundModeToggle.isChecked = false
+                includeView.firewallBackgroundModeCheck.isChecked = false
                 persistentState.backgroundEnabled = false
             }
         }
 
         builder.setIcon(android.R.drawable.ic_dialog_alert)
         //performing positive action
-<<<<<<< HEAD
-
-
-=======
-        builder.setPositiveButton("Grant") { _, _ ->
-            isAllowed = true
-            val intent = Intent(Settings.ACTION_ACCESSIBILITY_SETTINGS)
-            startActivityForResult(intent, 0)
-        }
-        //performing negative action
-        builder.setNegativeButton("Deny") { _, _ ->
-        }
->>>>>>> 09d509d1
+
+
         // Create the AlertDialog
         val alertDialog: AlertDialog = builder.create()
         // Set other dialog properties
