--- conflicted
+++ resolved
@@ -680,13 +680,6 @@
     }
 
     private fun checkProxySize(): Int {
-<<<<<<< HEAD
-        val count = dnsProxyEndpointRepository.getCount()
-=======
-        val mDb = AppDatabase.invoke(requireContext().applicationContext)
-        val dnsProxyEndpointRepository = mDb.dnsProxyEndpointRepository()
->>>>>>> b17f3850
-        //mDb.close()
         return dnsProxyEndpointRepository.getCount()
     }
 
