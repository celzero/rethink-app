/*
 * Copyright 2020 RethinkDNS and its authors
 *
 * Licensed under the Apache License, Version 2.0 (the "License");
 * you may not use this file except in compliance with the License.
 * You may obtain a copy of the License at
 *
 * https://www.apache.org/licenses/LICENSE-2.0
 *
 * Unless required by applicable law or agreed to in writing, software
 * distributed under the License is distributed on an "AS IS" BASIS,
 * WITHOUT WARRANTIES OR CONDITIONS OF ANY KIND, either express or implied.
 * See the License for the specific language governing permissions and
 * limitations under the License.
 */
package com.celzero.bravedns.ui

import android.app.Activity
import android.app.Dialog
import android.content.*
import android.net.ConnectivityManager
import android.net.LinkProperties
import android.net.NetworkCapabilities
import android.net.VpnService
import android.os.Build.VERSION
import android.os.Build.VERSION_CODES
import android.os.Bundle
import android.os.Handler
import android.text.Html
import android.text.TextUtils
import android.text.format.DateUtils
import android.text.format.DateUtils.FORMAT_ABBREV_RELATIVE
import android.text.format.DateUtils.MINUTE_IN_MILLIS
import android.util.Log
import android.view.View
import android.view.Window
<<<<<<< HEAD
import android.widget.*
import androidx.appcompat.app.AlertDialog
import androidx.appcompat.widget.AppCompatButton
=======
import android.view.animation.Animation
import android.view.animation.AnimationUtils
import android.widget.AdapterView
import android.widget.ImageView
import android.widget.Toast
import androidx.appcompat.app.AlertDialog
>>>>>>> aee7df77
import androidx.core.content.ContextCompat
import androidx.fragment.app.Fragment
import androidx.fragment.app.FragmentActivity
import androidx.localbroadcastmanager.content.LocalBroadcastManager
import by.kirich1409.viewbindingdelegate.viewBinding
import com.celzero.bravedns.R
import com.celzero.bravedns.database.AppInfoRepository
import com.celzero.bravedns.database.CategoryInfoRepository
import com.celzero.bravedns.databinding.FragmentHomeScreenBinding
import com.celzero.bravedns.service.*
import com.celzero.bravedns.ui.HomeScreenActivity.GlobalVariable.DEBUG
import com.celzero.bravedns.ui.HomeScreenActivity.GlobalVariable.appMode
import com.celzero.bravedns.ui.HomeScreenActivity.GlobalVariable.appStartTime
import com.celzero.bravedns.ui.HomeScreenActivity.GlobalVariable.blockedCount
import com.celzero.bravedns.ui.HomeScreenActivity.GlobalVariable.braveMode
import com.celzero.bravedns.ui.HomeScreenActivity.GlobalVariable.braveModeToggler
import com.celzero.bravedns.ui.HomeScreenActivity.GlobalVariable.connectedDNS
import com.celzero.bravedns.ui.HomeScreenActivity.GlobalVariable.lifeTimeQueries
import com.celzero.bravedns.ui.HomeScreenActivity.GlobalVariable.median50
import com.celzero.bravedns.util.Constants
import com.celzero.bravedns.util.Constants.Companion.LOG_TAG
import com.celzero.bravedns.util.Utilities
import com.facebook.shimmer.Shimmer
<<<<<<< HEAD
import com.facebook.shimmer.ShimmerFrameLayout
=======
>>>>>>> aee7df77
import org.koin.android.ext.android.inject
import settings.Settings
import java.net.NetworkInterface
import java.net.SocketException
import java.util.*


<<<<<<< HEAD
class HomeScreenFragment : Fragment() {

    private lateinit var layoutHeaderView : TextView
    private lateinit var layoutHeaderViewDesc : TextView

    private lateinit var dnsOnOffBtn: AppCompatButton

    private lateinit var appUpTimeTxt: TextView

    private lateinit var btmSheetIcon : Button

    private lateinit var protectionDescTxt: TextView
    private lateinit var protectionLevelTxt: TextView

    private lateinit var shimmerContainer: ShimmerFrameLayout

    //for the new card
    private lateinit var dnsCardLatencyTxt : TextView
    private lateinit var dnsCardConnectedTxt : TextView

    private lateinit var firewallCardAppsTxt : TextView
    private lateinit var firewallCardStatusTxt : TextView

    private lateinit var firewallCardLL : LinearLayout
    private lateinit var dnsCardLL : LinearLayout

    private lateinit var dnsCardConfigureBtn : AppCompatButton
    private lateinit var firewallCardConfigureBtn : AppCompatButton
=======
class HomeScreenFragment : Fragment(R.layout.fragment_home_screen) {
    private val b by viewBinding(FragmentHomeScreenBinding::bind)
>>>>>>> aee7df77

    private val MAIN_CHANNEL_ID = "vpn"

    private var REQUEST_CODE_PREPARE_VPN: Int = 100

    private val categoryInfoRepository by inject<CategoryInfoRepository>()
    private val appInfoRepository by inject<AppInfoRepository>()
    private val persistentState by inject<PersistentState>()

    companion object {
        //private
        const val DNS_MODE = 0
        const val FIREWALL_MODE = 1
        const val DNS_FIREWALL_MODE = 2
        private const val GREETING_CHANNEL_ID = 2021
    }

    override fun onViewCreated(view: View, savedInstanceState: Bundle?) {
        super.onViewCreated(view, savedInstanceState)
        syncDnsStatus()
        initializeValues()
        initializeClickListeners()

        //updateTime()
        updateUptime()
        registerForBroadCastReceivers()

        checkForHeaderUpdate()
    }

    /**
     *   Function to show the new year wishes to the user,
     *   As of now the function will check for new year time and
     *   will turn the text heading and description.
     */
    private fun checkForHeaderUpdate() {
        val currentTime = Calendar.getInstance(Locale.ROOT)
        val timeToMatch = Calendar.getInstance(Locale.ROOT)
        val timeToOverride = Calendar.getInstance(Locale.ROOT)

        timeToMatch[Calendar.HOUR_OF_DAY] = 23
        timeToMatch[Calendar.MINUTE] = 59
        timeToMatch[Calendar.SECOND] = 59
        timeToMatch[Calendar.DAY_OF_MONTH] = 31
        timeToMatch[Calendar.MONTH] = 11
        timeToMatch[Calendar.YEAR] = 2020

        timeToOverride[Calendar.HOUR_OF_DAY] = 23
        timeToOverride[Calendar.MINUTE] = 59
        timeToOverride[Calendar.SECOND] = 59
        timeToOverride[Calendar.DAY_OF_MONTH] = 1
        timeToOverride[Calendar.MONTH] = 0
        timeToOverride[Calendar.YEAR] = 2021
        if (DEBUG) Log.d(LOG_TAG, "NewYearAlarm : ${currentTime.time}, ${timeToMatch.time}, ${timeToOverride.time} ")
        if (currentTime > timeToMatch && currentTime < timeToOverride) {
            b.fhsTitleRethink.text = getString(R.string.new_year)
            b.fhsTitleRethinkDesc.text = getString(R.string.new_year_desc)
        } else {
            b.fhsTitleRethink.text = getString(R.string.app_name).toLowerCase(Locale.ROOT)
            b.fhsTitleRethinkDesc.text = getString(R.string.backed_by_mozilla)
        }
    }

    /*
        Registering the broadcast receiver for the DNS State and the DNS results returned
     */
    private fun registerForBroadCastReceivers() {
        // Register broadcast receiver
        val intentFilter = IntentFilter(InternalNames.DNS_STATUS.name)
        //intentFilter.addAction(InternalNames.DNS_STATUS.name)
        //intentFilter.addAction(InternalNames.TRACKER.name)
        LocalBroadcastManager.getInstance(requireContext()).registerReceiver(messageReceiver, intentFilter)
    }

    /*
        Assign initial values to the view and variables.
     */
    private fun initializeValues() {
<<<<<<< HEAD

        braveMode = persistentState.getBraveMode()

        braveModeToggler.postValue(braveMode)
=======
        val braveModeList = getAllModes()
        val spinnerAdapter = SpinnerArrayAdapter(requireContext(), braveModeList)

        // Set layout to use when the list of choices appear
        // spinnerAdapter.setDropDownViewResource(android.R.layout.simple_spinner_dropdown_item)
        // Set Adapter to Spinner
        b.fhsBraveModeSpinner.adapter = spinnerAdapter

        braveMode = persistentState.getBraveMode()

        if (braveMode == -1) {
            b.fhsBraveModeSpinner.setSelection(DNS_FIREWALL_MODE)
        } else {
            b.fhsBraveModeSpinner.setSelection(braveMode)
        }
>>>>>>> aee7df77

        modifyBraveMode(braveMode)

        lifeTimeQueries = persistentState.getNumOfReq()
        //var lifeTimeQ : MutableLiveData<Int> = MutableLiveData()
        //val aList = PersistentState.getExcludedPackagesWifi(requireContext())
        //appsBlocked.postValue(aList!!.size)
        blockedCount.postValue(persistentState.numberOfBlockedRequests)
        connectedDNS.postValue(persistentState.getConnectedDNS())
    }

<<<<<<< HEAD

    private fun initView(view: View) {

        layoutHeaderView = view.findViewById(R.id.fhs_title_rethink)
        layoutHeaderViewDesc = view.findViewById(R.id.fhs_title_rethink_desc)

        //Complete UI component initialization for the view
        dnsOnOffBtn = view.findViewById(R.id.fhs_dns_on_off_btn)


        //Shimmer Animation for the heading and start btn
        shimmerContainer = view.findViewById(R.id.shimmer_view_container1)

        appUpTimeTxt = view.findViewById(R.id.fhs_app_uptime)

        protectionLevelTxt = view.findViewById(R.id.fhs_protection_level_txt)
        protectionDescTxt = view.findViewById(R.id.fhs_app_connected_desc)

        btmSheetIcon = view.findViewById(R.id.home_fragment_bottom_sheet_icon)

        firewallCardStatusTxt =view.findViewById(R.id.fhs_card_firewall_status)
        firewallCardAppsTxt = view.findViewById(R.id.fhs_card_firewall_apps)
        firewallCardLL = view.findViewById(R.id.fhs_card_firewall_ll)

        dnsCardLL = view.findViewById(R.id.fhs_card_dns_ll)
        dnsCardConnectedTxt = view.findViewById(R.id.fhs_card_dns_connected_dns)
        dnsCardLatencyTxt = view.findViewById(R.id.fhs_card_dns_latency)

        dnsCardConfigureBtn = view.findViewById(R.id.fhs_card_dns_configure)
        firewallCardConfigureBtn = view.findViewById(R.id.fhs_card_firewall_configure)

    }

    private fun initializeClickListeners() {

        firewallCardLL.setOnClickListener{
            startFirewallLogsActivity()
        }

        dnsCardLL.setOnClickListener{
            startDNSLogsActivity()
        }

        dnsCardConfigureBtn.setOnClickListener{
            startDNSActivity()
        }

        firewallCardConfigureBtn.setOnClickListener{
            startFirewallActivity()
        }

=======
    private fun initializeClickListeners() {
        // BraveMode Spinner OnClick
        b.fhsBraveModeSpinner.onItemSelectedListener = object : AdapterView.OnItemSelectedListener {
            override fun onNothingSelected(parent: AdapterView<*>?) {
                braveMode = DNS_FIREWALL_MODE
            }

            override fun onItemSelected(parent: AdapterView<*>?, view: View?, position: Int, id: Long) {
                b.fhsBraveModeSpinner.isEnabled = false
                modifyBraveMode(position)
                showTileForMode()
                object : CountDownTimer(1000, 500) {
                    override fun onTick(millisUntilFinished: Long) {
                        b.fhsBraveModeSpinner.isEnabled = false
                    }

                    override fun onFinish() {
                        b.fhsBraveModeSpinner.isEnabled = true
                    }
                }.start()
            }
        }

        // Brave Mode Information Icon which shows the dialog - explanation
        b.fhsDnsModeInfo.setOnClickListener {
            showDialogForBraveModeInfo()
        }

        //Chips for the Configure Firewall
        b.chipConfigureFirewall.setOnClickListener {
            if (DEBUG) Log.d(LOG_TAG, "Status : Configure firewall clicked")
            startFirewallActivity()
        }

        //Chips for the DNS Screen
        b.chipViewLogs.setOnClickListener {
            //startQueryListener()
            startConnectionTrackerActivity()
        }

        b.chipNetworkMonitor.setOnClickListener {
            //startBottomSheetForSettings()
        }

        b.chipSettings.setOnClickListener {
            /*val threadPoolExecutor = ThreadPoolExecutor(
                2, 2, 0,
                TimeUnit.MILLISECONDS, LinkedBlockingQueue<Runnable>()
            )
            val mainExecutor: Executor = threadPoolExecutor
            val cancellationSignal: CancellationSignal = CancellationSignal()
            val callBack: DnsResolver.Callback<in MutableList<InetAddress>>? = TestCallBack()
            if (callBack != null) {
                DnsResolver.getInstance().query(null, "www.segment.io", 0, mainExecutor, cancellationSignal, callBack)
            }*/
        }
>>>>>>> aee7df77

        b.homeFragmentBottomSheetIcon.setOnClickListener {
            b.homeFragmentBottomSheetIcon.isEnabled = false
            openBottomSheet()
<<<<<<< HEAD
            Handler().postDelayed({ btmSheetIcon.isEnabled = true }, 500)
        }

        // Connect/Disconnect button
        dnsOnOffBtn.setOnClickListener {
            handleStartBtnClickEvent()
        }

=======
            Handler().postDelayed({ b.homeFragmentBottomSheetIcon.isEnabled = true }, 500)
            //startBottomSheetForSettings()
        }

        // Connect/Disconnect button ==> TODO : Change the label to Start and Stop
        b.fhsDnsOnOffBtn.setOnClickListener {
            handleStartBtnClickEvent()
        }

        categoryInfoRepository.getAppCategoryForLiveData().observe(viewLifecycleOwner, {
            val list = it.filter { a -> a.isInternetBlocked }
            b.fhsTileFirewallCategoryTxt.text = list.size.toString()
        })

        median50.observe(viewLifecycleOwner, {
            b.fhsTileDnsMedianLatencyTxt.text = median50.value.toString() + "ms"
            b.fhsTileDnsFirewallMedianLatencyTxt.text = median50.value.toString() + "ms"
        })
>>>>>>> aee7df77

        braveModeToggler.observe(viewLifecycleOwner, {
            if (DEBUG) Log.d(LOG_TAG, "HomeScreen -> braveModeToggler -> observer")
            if (persistentState.vpnEnabled) {
                updateDNSCardView()
                updateFirewallCardView()
            } else {
                firewallCardAppsTxt.text = getString(R.string.firewall_card_text_inactive)
                firewallCardStatusTxt.text = getString(R.string.firewall_card_status_inactive)
                dnsCardLatencyTxt.text = getString(R.string.dns_card_latency_inactive)
                dnsCardConnectedTxt.text = getString(R.string.dns_card_connected_status_failure)
            }
<<<<<<< HEAD
=======
            b.fhsTileDnsLifetimeTxt.text = lifeTimeConversion
>>>>>>> aee7df77
        })
    }

<<<<<<< HEAD
    private fun updateDNSCardView(){
       if (braveMode == FIREWALL_MODE) {
            dnsCardLatencyTxt.text = getString(R.string.dns_card_latency_inactive)
            dnsCardConnectedTxt.text = getString(R.string.dns_card_connected_status_failure)
            unregisterObserversForDNS()
        } else {
            registerObserversForDNS()
        }
    }

    /**
     * The observers are for the DNS cards, when the mode is set to DNS/DNS+Firewall.
     * The observers are register to update the UI in the home screen
     */
    private fun registerObserversForDNS(){
        median50.observe(viewLifecycleOwner, {
            dnsCardLatencyTxt.text = getString(R.string.dns_card_latency_active, median50.value.toString())
        })

        connectedDNS.observe(viewLifecycleOwner, {
            dnsCardConnectedTxt.text = it
=======
        blockedCount.observe(viewLifecycleOwner, {
            val blocked = if (VERSION.SDK_INT >= VERSION_CODES.N) {
                CompactDecimalFormat.getInstance(Locale.US, CompactDecimalFormat.CompactStyle.SHORT).format(blockedCount.value)
            } else {
                // FIXME: 19-11-2020 - Format the number similar to CompctDecimalFormat
                blockedCount.value.toString()
            }
            b.fhsTileDnsFirewallTrackersBlockedTxt.text = blocked
            b.fhsTileDnsTrackersBlockedTxt.text = blocked
        })

        appInfoRepository.getBlockedAppCount().observe(viewLifecycleOwner, {
            b.fhsTileFirewallAppsTxt.text = it.toString()
            b.fhsTileDnsFirewallAppsBlockedTxt.text = it.toString()
        })

        numUniversalBlock.observe(viewLifecycleOwner, {
            b.fhsTileFirewallUniversalTxt.text = numUniversalBlock.value.toString()
>>>>>>> aee7df77
        })
    }

    /**
       * Unregister all the DNS related observers which updates the dns card.
       */
      private fun unregisterObserversForDNS(){
          median50.removeObservers(viewLifecycleOwner)
          connectedDNS.removeObservers(viewLifecycleOwner)
      }

    /**
     * The observers for the firewall card in the home screen, will be calling this method
     * when the VPN is active and the mode is set to either Firewall or DNS+Firewall.
     */
    private fun registerObserversForFirewall(){
        appInfoRepository.getAllAppDetailsForLiveData().observe(viewLifecycleOwner, {
            val blockedList = it.filter { a -> !a.isInternetAllowed }
            val whiteListApps = it.filter { a -> a.whiteListUniv1 }
            val excludedList = it.filter { a -> a.isExcluded }
            firewallCardStatusTxt.text = getString(R.string.firewall_card_status_active, blockedList.size.toString())
            firewallCardAppsTxt.text = Html.fromHtml(getString(R.string.firewall_card_text_active, whiteListApps.size.toString(), excludedList.size.toString()))
        })
    }

    /**
     * Unregister all the firewall related observers for the Home screen card.
     */
    private fun unregisterObserversForFirewall(){
        appInfoRepository.getAllAppDetailsForLiveData().removeObservers(viewLifecycleOwner)
    }

    private fun updateFirewallCardView(){
        if (braveMode == DNS_MODE) {
            firewallCardAppsTxt.text = getString(R.string.firewall_card_text_inactive)
            firewallCardStatusTxt.text = getString(R.string.firewall_card_status_inactive)
            unregisterObserversForFirewall()
        } else {
            registerObserversForFirewall()
        }
    }

    private fun handleStartBtnClickEvent() {
        b.fhsDnsOnOffBtn.isEnabled = false
        //TODO : check for the service already running
        //val status = VpnController.getInstance()!!.getState(requireContext())
        val status = persistentState.vpnEnabled
        if (!checkForPrivateDNSandAlwaysON()) {
            //if (status!!.activationRequested) {
            if (status) {
                appStartTime = System.currentTimeMillis()
<<<<<<< HEAD
                dnsOnOffBtn.setText("start")
                shimmerForStop()
                braveModeToggler.postValue(braveMode)
=======
                b.fhsDnsOnOffBtn.text = "start"
                updateUIForStop()
>>>>>>> aee7df77
                //rippleRRLayout.startRippleAnimation()
                b.fhsAppConnectedDesc.text = getString(R.string.dns_explanation_disconnected)
                stopDnsVpnService()
            } else {
                appStartTime = System.currentTimeMillis()
                if (DEBUG) Log.d(LOG_TAG, "VPN service start initiated with time $appStartTime")
                if (VpnController.getInstance()?.getBraveVpnService() != null) {
                    VpnController.getInstance()?.stop(requireContext())
                    if (DEBUG) Log.d(LOG_TAG, "VPN service start initiated but the brave service is already running - so stop called")
                } else {
                    if (DEBUG) Log.d(LOG_TAG, "VPN service start initiated")
                }
                prepareAndStartDnsVpn()
            }
        } else if (status) {
            Utilities.showToastInMidLayout(requireContext(), getString(R.string.always_on_rethink_enabled), Toast.LENGTH_SHORT)
        }
        Handler().postDelayed({ b.fhsDnsOnOffBtn.isEnabled = true }, 500)
    }

    private fun openBottomSheet() {
        val textConnectionDetails = b.fhsAppConnectedDesc.text.toString()
        val bottomSheetFragment = HomeScreenSettingBottomSheet(textConnectionDetails)
        val frag = context as FragmentActivity
        bottomSheetFragment.show(frag.supportFragmentManager, bottomSheetFragment.tag)
    }


    // FIXME: 19-11-2020 - Check the below code for all the edge cases.
    private fun checkForPrivateDNSandAlwaysON(): Boolean {
        val stats = persistentState.vpnEnabled
        val alwaysOn = android.provider.Settings.Secure.getString(context?.contentResolver, "always_on_vpn_app")
        if (!TextUtils.isEmpty(alwaysOn)) {
            if (context?.packageName == alwaysOn) {
                val status = VpnController.getInstance()!!.getState(requireContext())
                if (status?.connectionState == null) {
                    return false
                }
                if (DEBUG) Log.i(LOG_TAG, "Status: $stats , alwaysOn: $alwaysOn - lockdown")
            } else if (!stats) {
                if (DEBUG) Log.i(LOG_TAG, "Status: $stats , alwaysOn: $alwaysOn - stats value")
                showDialogForAlwaysOn()
            }
            return true
        }
        if (DEBUG) Log.i(LOG_TAG, "Status: $stats , alwaysOn: $alwaysOn")
        if (getPrivateDnsMode() == PrivateDnsMode.STRICT) {
            Utilities.showToastInMidLayout(requireContext(), resources.getText(R.string.private_dns_toast).toString(), Toast.LENGTH_SHORT)
        }
        return false
    }

<<<<<<< HEAD
    private fun startDNSActivity() {
=======
    private fun startConnectionTrackerActivity() {
>>>>>>> aee7df77
        val status: VpnState? = VpnController.getInstance()!!.getState(context)
        if ((status?.on!!)) {
            if (braveMode == DNS_FIREWALL_MODE || braveMode == DNS_MODE && (getPrivateDnsMode() != PrivateDnsMode.STRICT)) {
                val intent = Intent(requireContext(), DNSDetailActivity::class.java)
<<<<<<< HEAD
                intent.flags = Intent.FLAG_ACTIVITY_SINGLE_TOP
                intent.putExtra(Constants.SCREEN_TO_LOAD,1)
=======
>>>>>>> aee7df77
                startActivity(intent)
            } else {
                if (getPrivateDnsMode() == PrivateDnsMode.STRICT) {
                    Utilities.showToastInMidLayout(requireContext(), resources.getText(R.string.private_dns_toast).toString().capitalize(Locale.ROOT), Toast.LENGTH_SHORT)
                }
                Utilities.showToastInMidLayout(requireContext(), resources.getText(R.string.brave_dns_connect_mode_change_dns).toString().capitalize(Locale.ROOT), Toast.LENGTH_SHORT)
            }
        } else {
            Utilities.showToastInMidLayout(requireContext(), resources.getText(R.string.brave_dns_connect_mode_change_dns).toString().capitalize(Locale.ROOT), Toast.LENGTH_SHORT)
        }
    }

    private fun showDialogForAlwaysOn() {
        val builder = AlertDialog.Builder(requireContext())
        //set title for alert dialog
        builder.setTitle(R.string.always_on_dialog_heading)
        //set message for alert dialog
        builder.setMessage(R.string.always_on_dialog)
        builder.setCancelable(true)
        //performing positive action
        builder.setPositiveButton(R.string.always_on_dialog_positive_btn) { _, _ ->
            val intent = Intent("android.net.vpn.SETTINGS")
            intent.flags = Intent.FLAG_ACTIVITY_NEW_TASK
            startActivity(intent)
        }

        builder.setNegativeButton(R.string.always_on_dialog_negative_btn) { _, _ ->
        }

        // Create the AlertDialog
        val alertDialog: AlertDialog = builder.create()
        // Set other dialog properties
        alertDialog.setCancelable(false)
        alertDialog.show()

    }


<<<<<<< HEAD
=======
    private fun showTileForMode() {
        when (braveMode) {
            DNS_MODE -> {
                b.fhsTileShowDns.visibility = View.VISIBLE
                b.fhsTileShowFirewall.visibility = View.GONE
                b.fhsTileShowDnsFirewall.visibility = View.GONE
            }
            FIREWALL_MODE -> {
                b.fhsTileShowDns.visibility = View.GONE
                b.fhsTileShowFirewall.visibility = View.VISIBLE
                b.fhsTileShowDnsFirewall.visibility = View.GONE
            }
            DNS_FIREWALL_MODE -> {
                b.fhsTileShowDns.visibility = View.GONE
                b.fhsTileShowFirewall.visibility = View.GONE
                b.fhsTileShowDnsFirewall.visibility = View.VISIBLE
            }
        }
        b.fhsBraveModeSpinner.isEnabled = true
    }

    //https://stackoverflow.com/questions/2614545/animate-change-of-view-background-color-on-android/14467625#14467625
    private fun enableBraveModeIcons() {
        val fadeOut: Animation = AnimationUtils.loadAnimation(requireContext(), R.anim.fade_out)
        val fadeIn: Animation = AnimationUtils.loadAnimation(requireContext(), R.anim.fade_in)

        when (braveMode) {
            DNS_MODE -> {
                b.chipViewLogs.startAnimation(fadeOut)
                b.chipViewLogs.setBackgroundResource(R.drawable.rounded_corners_button_primary)
                b.chipViewLogs.startAnimation(fadeIn)
                b.chipConfigureFirewall.startAnimation(fadeOut)
                b.chipConfigureFirewall.setBackgroundResource(R.drawable.rounded_corners_button_accent)
                b.chipConfigureFirewall.startAnimation(fadeIn)
            }
            FIREWALL_MODE -> {
                b.chipViewLogs.startAnimation(fadeOut)
                b.chipViewLogs.setBackgroundResource(R.drawable.rounded_corners_button_accent)
                b.chipViewLogs.startAnimation(fadeIn)
                b.chipConfigureFirewall.startAnimation(fadeOut)
                b.chipConfigureFirewall.setBackgroundResource(R.drawable.rounded_corners_button_primary)
                b.chipConfigureFirewall.startAnimation(fadeIn)
            }
            DNS_FIREWALL_MODE -> {
                b.chipViewLogs.startAnimation(fadeOut)
                b.chipViewLogs.setBackgroundResource(R.drawable.rounded_corners_button_primary)
                b.chipViewLogs.startAnimation(fadeIn)

                b.chipConfigureFirewall.startAnimation(fadeOut)
                b.chipConfigureFirewall.setBackgroundResource(R.drawable.rounded_corners_button_primary)
                b.chipConfigureFirewall.startAnimation(fadeIn)
            }
        }
    }

    private fun disableBraveModeIcon() {
        val fadeOut: Animation = AnimationUtils.loadAnimation(requireContext(), R.anim.fade_out)
        val fadeIn: Animation = AnimationUtils.loadAnimation(requireContext(), R.anim.fade_in)
        b.chipViewLogs.startAnimation(fadeOut)
        b.chipViewLogs.setBackgroundResource(R.drawable.rounded_corners_button_accent)
        b.chipViewLogs.startAnimation(fadeIn)

        b.chipConfigureFirewall.startAnimation(fadeOut)
        b.chipConfigureFirewall.setBackgroundResource(R.drawable.rounded_corners_button_accent)
        b.chipConfigureFirewall.startAnimation(fadeIn)
    }
>>>>>>> aee7df77


    override fun onResume() {
        super.onResume()
        syncDnsStatus()
        updateUptime()
        if (persistentState.vpnEnabled) {
            shimmerForStart()
        } else {
            shimmerForStop()
        }
    }

    private fun startFirewallLogsActivity(){
        val status: VpnState? = VpnController.getInstance()!!.getState(requireContext())
        if (DEBUG) Log.d(LOG_TAG, "Status : ${status?.on!!} , BraveMode: $braveMode")
        if (status?.on!!) {
            if (braveMode == DNS_FIREWALL_MODE || braveMode == FIREWALL_MODE) {
                val intent = Intent(requireContext(), FirewallActivity::class.java)
                intent.flags = Intent.FLAG_ACTIVITY_SINGLE_TOP
                intent.putExtra(Constants.SCREEN_TO_LOAD,0)
                startActivity(intent)
            } else {
                Utilities.showToastInMidLayout(requireContext(), resources.getText(R.string.brave_dns_connect_mode_change_firewall).toString().capitalize(Locale.ROOT), Toast.LENGTH_SHORT)
            }
        } else {
            Utilities.showToastInMidLayout(requireContext(), resources.getText(R.string.brave_dns_connect_mode_change_firewall).toString().capitalize(Locale.ROOT), Toast.LENGTH_SHORT)
        }
    }

<<<<<<< HEAD
    private fun startDNSLogsActivity(){
        val status: VpnState? = VpnController.getInstance()!!.getState(context)
        if ((status?.on!!)) {
            if (braveMode == DNS_FIREWALL_MODE || braveMode == DNS_MODE && (getPrivateDnsMode() != PrivateDnsMode.STRICT)) {
                val intent = Intent(requireContext(), DNSDetailActivity::class.java)
                intent.flags = Intent.FLAG_ACTIVITY_SINGLE_TOP
                intent.putExtra(Constants.SCREEN_TO_LOAD,0)
                startActivity(intent)
            } else {
                if (getPrivateDnsMode() == PrivateDnsMode.STRICT) {
                    Utilities.showToastInMidLayout(requireContext(), resources.getText(R.string.private_dns_toast).toString().capitalize(Locale.ROOT), Toast.LENGTH_SHORT)
                }
                Utilities.showToastInMidLayout(requireContext(), resources.getText(R.string.brave_dns_connect_mode_change_dns).toString().capitalize(Locale.ROOT), Toast.LENGTH_SHORT)
            }
        } else {
            Utilities.showToastInMidLayout(requireContext(), resources.getText(R.string.brave_dns_connect_mode_change_dns).toString().capitalize(Locale.ROOT), Toast.LENGTH_SHORT)
        }
    }


=======
>>>>>>> aee7df77
    /**
     * Start the Firewall activity
     */
    private fun startFirewallActivity() {
        val status: VpnState? = VpnController.getInstance()!!.getState(requireContext())
        if (DEBUG) Log.d(LOG_TAG, "Status : ${status?.on!!} , BraveMode: $braveMode")
        if (status?.on!!) {
            if (braveMode == DNS_FIREWALL_MODE || braveMode == FIREWALL_MODE) {
                val intent = Intent(requireContext(), FirewallActivity::class.java)
                intent.flags = Intent.FLAG_ACTIVITY_SINGLE_TOP
                intent.putExtra(Constants.SCREEN_TO_LOAD,2)
                startActivity(intent)
            } else {
                Utilities.showToastInMidLayout(requireContext(), resources.getText(R.string.brave_dns_connect_mode_change_firewall).toString().capitalize(Locale.ROOT), Toast.LENGTH_SHORT)
            }
        } else {
            Utilities.showToastInMidLayout(requireContext(), resources.getText(R.string.brave_dns_connect_mode_change_firewall).toString().capitalize(Locale.ROOT), Toast.LENGTH_SHORT)
        }
    }

    //TODO -- Modify the logic for the below.
    private fun modifyBraveMode(position: Int) {
        var firewallMode = -1L
        if (position == 0) {
            firewallMode = Settings.BlockModeNone
            braveMode = DNS_MODE
        } else if (position == 1) {
            firewallMode = if (VERSION.SDK_INT >= VERSION_CODES.M && VERSION.SDK_INT < VERSION_CODES.Q) Settings.BlockModeFilterProc
            else Settings.BlockModeFilter
            braveMode = FIREWALL_MODE
        } else if (position == 2) {
            firewallMode = if (VERSION.SDK_INT >= VERSION_CODES.M && VERSION.SDK_INT < VERSION_CODES.Q) Settings.BlockModeFilterProc
            else Settings.BlockModeFilter
            braveMode = DNS_FIREWALL_MODE
        }
<<<<<<< HEAD
        if(DEBUG) Log.d(LOG_TAG, "Firewall mode : $firewallMode, braveMode: $braveMode, SDK_Version: ${VERSION.SDK_INT}")
=======
        if (DEBUG) Log.d(LOG_TAG, "Firewall mode : $firewallMode, braveMode: $braveMode, SDK_Version: ${VERSION_CODES.M} == ${VERSION.SDK_INT}")
>>>>>>> aee7df77
        appMode?.setFirewallMode(firewallMode)

        if (braveMode == FIREWALL_MODE) {
            appMode?.setDNSMode(Settings.DNSModeNone)
        } else {
            appMode?.setDNSMode(-1)
        }

        //PersistentState.setFirewallMode(requireContext(), firewallMode)
        persistentState.setBraveMode(braveMode)

        if (VpnController.getInstance()!!.getState(requireContext())!!.activationRequested) {
            when (braveMode) {
                0 -> {
                    b.fhsAppConnectedDesc.text = getString(R.string.dns_explanation_dns_connected)
                }
                1 -> {
                    b.fhsAppConnectedDesc.text = getString(R.string.dns_explanation_firewall_connected)
                }
                else -> {
                    b.fhsAppConnectedDesc.text = getString(R.string.dns_explanation_connected)
                }
            }
        }
<<<<<<< HEAD
=======

        b.fhsBraveModeSpinner.isEnabled = true
>>>>>>> aee7df77
    }

    /**
     * Show the Info dialog for various modes in Brave
     */
    private fun showDialogForBraveModeInfo() {
        val dialog = Dialog(requireContext())
        dialog.requestWindowFeature(Window.FEATURE_NO_TITLE)
        dialog.setTitle("BraveDNS Modes")
        dialog.setCanceledOnTouchOutside(true)
        dialog.setContentView(R.layout.dialog_info_custom_layout)
        val okBtn = dialog.findViewById(R.id.info_dialog_cancel_img) as ImageView
        okBtn.setOnClickListener {
            dialog.dismiss()
        }
        dialog.show()
    }

<<<<<<< HEAD
=======
    // TODO : The data has been hardcoded need to modify
    @SuppressLint("ResourceType") private fun getAllModes(): ArrayList<BraveMode> {
        val braveNames = resources.getStringArray(R.array.brave_dns_mode_names)
        val icons = resources.obtainTypedArray(R.array.brave_dns_mode_icons)
        val braveList = ArrayList<BraveMode>(3)
        var braveModes = BraveMode(icons.getResourceId(0, -1), 0, braveNames[0])
        braveList.add(braveModes)
        braveModes = BraveMode(icons.getResourceId(1, -1), 1, braveNames[1])
        braveList.add(braveModes)
        braveModes = BraveMode(icons.getResourceId(2, -1), 2, braveNames[2])
        braveList.add(braveModes)
        icons.recycle()
        return braveList
    }

>>>>>>> aee7df77

    private val messageReceiver: BroadcastReceiver = object : BroadcastReceiver() {
        override fun onReceive(context: Context, intent: Intent) {
            if (InternalNames.DNS_STATUS.name == intent.action) {
                syncDnsStatus()
            }
        }
    }

    override fun onDestroy() {
        LocalBroadcastManager.getInstance(requireContext()).unregisterReceiver(messageReceiver)
        super.onDestroy()
    }

    private fun updateUptime() {
        val upTime = DateUtils.getRelativeTimeSpanString(appStartTime, System.currentTimeMillis(), MINUTE_IN_MILLIS, FORMAT_ABBREV_RELATIVE)
        b.fhsAppUptime.text = "($upTime)"
    }

    private fun prepareAndStartDnsVpn() {
        if (hasVpnService()) {
            if (prepareVpnService()) {
<<<<<<< HEAD
                dnsOnOffBtn.setText("stop")
                dnsOnOffBtn.setBackgroundResource(R.drawable.rounded_corners_button_accent)
                shimmerForStart()
                startDnsVpnService()
                braveModeToggler.postValue(braveMode)
                if(DEBUG) Log.d(LOG_TAG, "VPN service start initiated - startDnsVpnService()")
=======
                b.fhsDnsOnOffBtn.text = "stop"
                b.fhsDnsOnOffBtn.setBackgroundResource(R.drawable.rounded_corners_button_accent)
                updateUIForStart()
                startDnsVpnService()
                if (DEBUG) Log.d(LOG_TAG, "VPN service start initiated - startDnsVpnService()")
>>>>>>> aee7df77
            }
        } else {
            Log.e("BraveVPN", "Device does not support system-wide VPN mode.")
        }
    }



    private fun shimmerForStart() {
        val builder = Shimmer.AlphaHighlightBuilder()
        builder.setDuration(10000)
        builder.setBaseAlpha(0.85f)
        builder.setDropoff(1f)
        builder.setHighlightAlpha(0.35f)
        b.shimmerViewContainer1.setShimmer(builder.build())
    }

    private fun shimmerForStop() {
        val builder = Shimmer.AlphaHighlightBuilder()
        builder.setDuration(2000)
        builder.setBaseAlpha(0.85f)
        builder.setDropoff(1f)
        builder.setHighlightAlpha(0.35f)
        b.shimmerViewContainer1.setShimmer(builder.build())
    }

<<<<<<< HEAD
=======
    private fun updateUIForStop() {
        disableBraveModeIcon()
        shimmerForStop()
    }

>>>>>>> aee7df77
    private fun stopDnsVpnService() {
        VpnController.getInstance()!!.stop(context)
    }

    private fun startDnsVpnService() {
        VpnController.getInstance()?.start(requireContext())
        if (braveMode == 0) {
            b.fhsAppConnectedDesc.text = getString(R.string.dns_explanation_dns_connected)
        } else if (braveMode == 1) {
            b.fhsAppConnectedDesc.text = getString(R.string.dns_explanation_firewall_connected)
        } else {
            b.fhsAppConnectedDesc.text = getString(R.string.dns_explanation_connected)
        }
    }

    // Returns whether the device supports the tunnel VPN service.
    private fun hasVpnService(): Boolean {
        return VERSION.SDK_INT >= VERSION_CODES.ICE_CREAM_SANDWICH
    }

    @Throws(ActivityNotFoundException::class) private fun prepareVpnService(): Boolean {
        var prepareVpnIntent: Intent? = null
        prepareVpnIntent = try {
            VpnService.prepare(context)
        } catch (e: NullPointerException) {
            // This exception is not mentioned in the documentation, but it has been encountered by Intra
            // users and also by other developers, e.g. https://stackoverflow.com/questions/45470113.
            Log.e("BraveVPN", "Device does not support system-wide VPN mode.")
            return false
        }
        if (prepareVpnIntent != null) {
            startActivityForResult(prepareVpnIntent, REQUEST_CODE_PREPARE_VPN)
            //TODO - Check the below code
            syncDnsStatus() // Set DNS status to off in case the user does not grant VPN permissions
            return false
        }
        return true
    }

    override fun onActivityResult(requestCode: Int, resultCode: Int, data: Intent?) {
        super.onActivityResult(requestCode, resultCode, data)
        if (requestCode == REQUEST_CODE_PREPARE_VPN && resultCode == Activity.RESULT_OK) {
            startDnsVpnService()
        } else {
            stopDnsVpnService()
        }
    }

    // Sets the UI DNS status on/off.
    private fun syncDnsStatus() {

        val status = VpnController.getInstance()!!.getState(requireContext())

        if (status!!.activationRequested || status.connectionState == BraveVPNService.State.WORKING) {
            b.fhsDnsOnOffBtn.setBackgroundResource(R.drawable.rounded_corners_button_accent)
            b.fhsDnsOnOffBtn.text = "stop"
            if (braveMode == 0) b.fhsAppConnectedDesc.text = getString(R.string.dns_explanation_dns_connected)
            else if (braveMode == 1) b.fhsAppConnectedDesc.text = getString(R.string.dns_explanation_firewall_connected)
            else b.fhsAppConnectedDesc.text = getString(R.string.dns_explanation_connected)
        } else {
<<<<<<< HEAD
            dnsOnOffBtn.setBackgroundResource(R.drawable.rounded_corners_button_primary)
            shimmerForStop()
            dnsOnOffBtn.text = "start"
            protectionDescTxt.text = getString(R.string.dns_explanation_disconnected)
=======
            b.fhsDnsOnOffBtn.setBackgroundResource(R.drawable.rounded_corners_button_primary)
            updateUIForStop()
            b.fhsDnsOnOffBtn.text = "start"
            b.fhsAppConnectedDesc.text = getString(R.string.dns_explanation_disconnected)
>>>>>>> aee7df77
        }

        // Change status and explanation text
        var statusId: Int = R.string.status_exposed
        val explanationId: Int
        var privateDnsMode: PrivateDnsMode = PrivateDnsMode.NONE
        if (status.activationRequested) {
            when {
                status.connectionState == null -> {
                    statusId = R.string.status_waiting
                    explanationId = R.string.explanation_offline
                }
                status.connectionState === BraveVPNService.State.NEW -> {
                    statusId = R.string.status_starting
                    explanationId = R.string.explanation_starting
                }
                status.connectionState === BraveVPNService.State.WORKING -> {
                    statusId = R.string.status_protected
                    explanationId = R.string.explanation_protected
                }
                else -> {
                    statusId = R.string.status_failing
                    explanationId = R.string.explanation_failing
                }
            }
        } else if (isAnotherVpnActive()) {
            statusId = R.string.status_exposed
            explanationId = R.string.explanation_vpn
        } else {
            privateDnsMode = getPrivateDnsMode()
            when (privateDnsMode) {
                PrivateDnsMode.STRICT -> {
                    statusId = R.string.status_strict
                    explanationId = R.string.explanation_strict
                }
                PrivateDnsMode.UPGRADED -> {
                    statusId = R.string.status_exposed
                    explanationId = R.string.explanation_upgraded
                }
                else -> {
                    statusId = R.string.status_exposed
                    explanationId = R.string.explanation_exposed
                }
            }
        }
        if (DEBUG) Log.d(LOG_TAG, "Status - ${status.activationRequested}, ${status.connectionState}")

        if (status.connectionState == BraveVPNService.State.WORKING) {
            statusId = R.string.status_protected
        }

        if (braveMode == 1 && status.activationRequested) {
            statusId = R.string.status_protected
        }

        if (appMode?.getDNSType() == 3 && status.activationRequested) {
            statusId = R.string.status_protected
        }

        var colorId: Int
        colorId = if (status.on) {
            if (status.connectionState != BraveVPNService.State.FAILING) R.color.positive else R.color.accent_bad
        } else if (privateDnsMode == PrivateDnsMode.STRICT) {
            // If the VPN is off but we're in strict mode, show the status in white.  This isn't a bad
            // state, but Intra isn't helping.
            R.color.indicator
        } else {
            R.color.accent_bad
        }
        if (braveMode == FIREWALL_MODE && status.activationRequested) colorId = R.color.positive

        val color = ContextCompat.getColor(requireContext(), colorId)
        b.fhsProtectionLevelTxt.setTextColor(color)
        b.fhsProtectionLevelTxt.setText(statusId)

    }

    private fun getPrivateDnsMode(): PrivateDnsMode {
        if (VERSION.SDK_INT < VERSION_CODES.P) {
            // Private DNS was introduced in P.
            return PrivateDnsMode.NONE
        }
        val linkProperties: LinkProperties = getLinkProperties() ?: return PrivateDnsMode.NONE
        if (linkProperties.privateDnsServerName != null) {
            return PrivateDnsMode.STRICT
        }
        return if (linkProperties.isPrivateDnsActive) {
            PrivateDnsMode.UPGRADED
        } else PrivateDnsMode.NONE
    }

    private fun getLinkProperties(): LinkProperties? {
        val connectivityManager = requireContext().getSystemService(Context.CONNECTIVITY_SERVICE) as ConnectivityManager
        if (VERSION.SDK_INT < VERSION_CODES.M) {
            // getActiveNetwork() requires M or later.
            return null
        }
        val activeNetwork = connectivityManager.activeNetwork ?: return null
        return connectivityManager.getLinkProperties(activeNetwork)
    }

    private fun isAnotherVpnActive(): Boolean {
        if (VERSION.SDK_INT >= VERSION_CODES.M) {
            val connectivityManager = requireContext().getSystemService(Context.CONNECTIVITY_SERVICE) as ConnectivityManager
            val activeNetwork = connectivityManager.activeNetwork ?: return false
            val capabilities = connectivityManager.getNetworkCapabilities(activeNetwork) ?: // It's not clear when this can happen, but it has occurred for at least one user.
            return false
            return capabilities.hasTransport(NetworkCapabilities.TRANSPORT_VPN)
        }
        // For pre-M versions, return true if there's any network whose name looks like a VPN.
        try {
            val networkInterfaces = NetworkInterface.getNetworkInterfaces()
            while (networkInterfaces.hasMoreElements()) {
                val networkInterface = networkInterfaces.nextElement()
                val name = networkInterface.name

                if (networkInterface.isUp && name != null && (name.startsWith("tun") || name.startsWith("pptp") || name.startsWith("l2tp"))) {
                    return true
                }
            }
        } catch (e: SocketException) {
            Log.e(LOG_TAG, e.message, e)
        }
        return false
    }

    enum class PrivateDnsMode {
        NONE,  // The setting is "Off" or "Opportunistic", and the DNS connection is not using TLS.
        UPGRADED,  // The setting is "Opportunistic", and the DNS connection has upgraded to TLS.
        STRICT // The setting is "Strict".
    }

}<|MERGE_RESOLUTION|>--- conflicted
+++ resolved
@@ -34,18 +34,13 @@
 import android.util.Log
 import android.view.View
 import android.view.Window
-<<<<<<< HEAD
 import android.widget.*
-import androidx.appcompat.app.AlertDialog
 import androidx.appcompat.widget.AppCompatButton
-=======
 import android.view.animation.Animation
 import android.view.animation.AnimationUtils
 import android.widget.AdapterView
 import android.widget.ImageView
 import android.widget.Toast
-import androidx.appcompat.app.AlertDialog
->>>>>>> aee7df77
 import androidx.core.content.ContextCompat
 import androidx.fragment.app.Fragment
 import androidx.fragment.app.FragmentActivity
@@ -69,10 +64,7 @@
 import com.celzero.bravedns.util.Constants.Companion.LOG_TAG
 import com.celzero.bravedns.util.Utilities
 import com.facebook.shimmer.Shimmer
-<<<<<<< HEAD
 import com.facebook.shimmer.ShimmerFrameLayout
-=======
->>>>>>> aee7df77
 import org.koin.android.ext.android.inject
 import settings.Settings
 import java.net.NetworkInterface
@@ -80,9 +72,8 @@
 import java.util.*
 
 
-<<<<<<< HEAD
 class HomeScreenFragment : Fragment() {
-
+    private val b by viewBinding(FragmentHomeScreenBinding::bind)
     private lateinit var layoutHeaderView : TextView
     private lateinit var layoutHeaderViewDesc : TextView
 
@@ -109,10 +100,6 @@
 
     private lateinit var dnsCardConfigureBtn : AppCompatButton
     private lateinit var firewallCardConfigureBtn : AppCompatButton
-=======
-class HomeScreenFragment : Fragment(R.layout.fragment_home_screen) {
-    private val b by viewBinding(FragmentHomeScreenBinding::bind)
->>>>>>> aee7df77
 
     private val MAIN_CHANNEL_ID = "vpn"
 
@@ -191,28 +178,10 @@
         Assign initial values to the view and variables.
      */
     private fun initializeValues() {
-<<<<<<< HEAD
 
         braveMode = persistentState.getBraveMode()
 
         braveModeToggler.postValue(braveMode)
-=======
-        val braveModeList = getAllModes()
-        val spinnerAdapter = SpinnerArrayAdapter(requireContext(), braveModeList)
-
-        // Set layout to use when the list of choices appear
-        // spinnerAdapter.setDropDownViewResource(android.R.layout.simple_spinner_dropdown_item)
-        // Set Adapter to Spinner
-        b.fhsBraveModeSpinner.adapter = spinnerAdapter
-
-        braveMode = persistentState.getBraveMode()
-
-        if (braveMode == -1) {
-            b.fhsBraveModeSpinner.setSelection(DNS_FIREWALL_MODE)
-        } else {
-            b.fhsBraveModeSpinner.setSelection(braveMode)
-        }
->>>>>>> aee7df77
 
         modifyBraveMode(braveMode)
 
@@ -224,40 +193,6 @@
         connectedDNS.postValue(persistentState.getConnectedDNS())
     }
 
-<<<<<<< HEAD
-
-    private fun initView(view: View) {
-
-        layoutHeaderView = view.findViewById(R.id.fhs_title_rethink)
-        layoutHeaderViewDesc = view.findViewById(R.id.fhs_title_rethink_desc)
-
-        //Complete UI component initialization for the view
-        dnsOnOffBtn = view.findViewById(R.id.fhs_dns_on_off_btn)
-
-
-        //Shimmer Animation for the heading and start btn
-        shimmerContainer = view.findViewById(R.id.shimmer_view_container1)
-
-        appUpTimeTxt = view.findViewById(R.id.fhs_app_uptime)
-
-        protectionLevelTxt = view.findViewById(R.id.fhs_protection_level_txt)
-        protectionDescTxt = view.findViewById(R.id.fhs_app_connected_desc)
-
-        btmSheetIcon = view.findViewById(R.id.home_fragment_bottom_sheet_icon)
-
-        firewallCardStatusTxt =view.findViewById(R.id.fhs_card_firewall_status)
-        firewallCardAppsTxt = view.findViewById(R.id.fhs_card_firewall_apps)
-        firewallCardLL = view.findViewById(R.id.fhs_card_firewall_ll)
-
-        dnsCardLL = view.findViewById(R.id.fhs_card_dns_ll)
-        dnsCardConnectedTxt = view.findViewById(R.id.fhs_card_dns_connected_dns)
-        dnsCardLatencyTxt = view.findViewById(R.id.fhs_card_dns_latency)
-
-        dnsCardConfigureBtn = view.findViewById(R.id.fhs_card_dns_configure)
-        firewallCardConfigureBtn = view.findViewById(R.id.fhs_card_firewall_configure)
-
-    }
-
     private fun initializeClickListeners() {
 
         firewallCardLL.setOnClickListener{
@@ -276,97 +211,19 @@
             startFirewallActivity()
         }
 
-=======
-    private fun initializeClickListeners() {
-        // BraveMode Spinner OnClick
-        b.fhsBraveModeSpinner.onItemSelectedListener = object : AdapterView.OnItemSelectedListener {
-            override fun onNothingSelected(parent: AdapterView<*>?) {
-                braveMode = DNS_FIREWALL_MODE
-            }
-
-            override fun onItemSelected(parent: AdapterView<*>?, view: View?, position: Int, id: Long) {
-                b.fhsBraveModeSpinner.isEnabled = false
-                modifyBraveMode(position)
-                showTileForMode()
-                object : CountDownTimer(1000, 500) {
-                    override fun onTick(millisUntilFinished: Long) {
-                        b.fhsBraveModeSpinner.isEnabled = false
-                    }
-
-                    override fun onFinish() {
-                        b.fhsBraveModeSpinner.isEnabled = true
-                    }
-                }.start()
-            }
-        }
-
-        // Brave Mode Information Icon which shows the dialog - explanation
-        b.fhsDnsModeInfo.setOnClickListener {
-            showDialogForBraveModeInfo()
-        }
-
-        //Chips for the Configure Firewall
-        b.chipConfigureFirewall.setOnClickListener {
-            if (DEBUG) Log.d(LOG_TAG, "Status : Configure firewall clicked")
-            startFirewallActivity()
-        }
-
-        //Chips for the DNS Screen
-        b.chipViewLogs.setOnClickListener {
-            //startQueryListener()
-            startConnectionTrackerActivity()
-        }
-
-        b.chipNetworkMonitor.setOnClickListener {
-            //startBottomSheetForSettings()
-        }
-
-        b.chipSettings.setOnClickListener {
-            /*val threadPoolExecutor = ThreadPoolExecutor(
-                2, 2, 0,
-                TimeUnit.MILLISECONDS, LinkedBlockingQueue<Runnable>()
-            )
-            val mainExecutor: Executor = threadPoolExecutor
-            val cancellationSignal: CancellationSignal = CancellationSignal()
-            val callBack: DnsResolver.Callback<in MutableList<InetAddress>>? = TestCallBack()
-            if (callBack != null) {
-                DnsResolver.getInstance().query(null, "www.segment.io", 0, mainExecutor, cancellationSignal, callBack)
-            }*/
-        }
->>>>>>> aee7df77
 
         b.homeFragmentBottomSheetIcon.setOnClickListener {
             b.homeFragmentBottomSheetIcon.isEnabled = false
             openBottomSheet()
-<<<<<<< HEAD
             Handler().postDelayed({ btmSheetIcon.isEnabled = true }, 500)
-        }
-
-        // Connect/Disconnect button
-        dnsOnOffBtn.setOnClickListener {
-            handleStartBtnClickEvent()
-        }
-
-=======
-            Handler().postDelayed({ b.homeFragmentBottomSheetIcon.isEnabled = true }, 500)
-            //startBottomSheetForSettings()
         }
 
         // Connect/Disconnect button ==> TODO : Change the label to Start and Stop
         b.fhsDnsOnOffBtn.setOnClickListener {
             handleStartBtnClickEvent()
-        }
-
-        categoryInfoRepository.getAppCategoryForLiveData().observe(viewLifecycleOwner, {
-            val list = it.filter { a -> a.isInternetBlocked }
-            b.fhsTileFirewallCategoryTxt.text = list.size.toString()
-        })
-
-        median50.observe(viewLifecycleOwner, {
-            b.fhsTileDnsMedianLatencyTxt.text = median50.value.toString() + "ms"
-            b.fhsTileDnsFirewallMedianLatencyTxt.text = median50.value.toString() + "ms"
-        })
->>>>>>> aee7df77
+            Handler().postDelayed({ b.homeFragmentBottomSheetIcon.isEnabled = true }, 500)
+        }
+
 
         braveModeToggler.observe(viewLifecycleOwner, {
             if (DEBUG) Log.d(LOG_TAG, "HomeScreen -> braveModeToggler -> observer")
@@ -379,14 +236,9 @@
                 dnsCardLatencyTxt.text = getString(R.string.dns_card_latency_inactive)
                 dnsCardConnectedTxt.text = getString(R.string.dns_card_connected_status_failure)
             }
-<<<<<<< HEAD
-=======
-            b.fhsTileDnsLifetimeTxt.text = lifeTimeConversion
->>>>>>> aee7df77
         })
     }
 
-<<<<<<< HEAD
     private fun updateDNSCardView(){
        if (braveMode == FIREWALL_MODE) {
             dnsCardLatencyTxt.text = getString(R.string.dns_card_latency_inactive)
@@ -408,26 +260,6 @@
 
         connectedDNS.observe(viewLifecycleOwner, {
             dnsCardConnectedTxt.text = it
-=======
-        blockedCount.observe(viewLifecycleOwner, {
-            val blocked = if (VERSION.SDK_INT >= VERSION_CODES.N) {
-                CompactDecimalFormat.getInstance(Locale.US, CompactDecimalFormat.CompactStyle.SHORT).format(blockedCount.value)
-            } else {
-                // FIXME: 19-11-2020 - Format the number similar to CompctDecimalFormat
-                blockedCount.value.toString()
-            }
-            b.fhsTileDnsFirewallTrackersBlockedTxt.text = blocked
-            b.fhsTileDnsTrackersBlockedTxt.text = blocked
-        })
-
-        appInfoRepository.getBlockedAppCount().observe(viewLifecycleOwner, {
-            b.fhsTileFirewallAppsTxt.text = it.toString()
-            b.fhsTileDnsFirewallAppsBlockedTxt.text = it.toString()
-        })
-
-        numUniversalBlock.observe(viewLifecycleOwner, {
-            b.fhsTileFirewallUniversalTxt.text = numUniversalBlock.value.toString()
->>>>>>> aee7df77
         })
     }
 
@@ -479,14 +311,9 @@
             //if (status!!.activationRequested) {
             if (status) {
                 appStartTime = System.currentTimeMillis()
-<<<<<<< HEAD
-                dnsOnOffBtn.setText("start")
+                b.fhsDnsOnOffBtn.text = "start"
                 shimmerForStop()
                 braveModeToggler.postValue(braveMode)
-=======
-                b.fhsDnsOnOffBtn.text = "start"
-                updateUIForStop()
->>>>>>> aee7df77
                 //rippleRRLayout.startRippleAnimation()
                 b.fhsAppConnectedDesc.text = getString(R.string.dns_explanation_disconnected)
                 stopDnsVpnService()
@@ -539,20 +366,14 @@
         return false
     }
 
-<<<<<<< HEAD
-    private fun startDNSActivity() {
-=======
+
     private fun startConnectionTrackerActivity() {
->>>>>>> aee7df77
         val status: VpnState? = VpnController.getInstance()!!.getState(context)
         if ((status?.on!!)) {
             if (braveMode == DNS_FIREWALL_MODE || braveMode == DNS_MODE && (getPrivateDnsMode() != PrivateDnsMode.STRICT)) {
                 val intent = Intent(requireContext(), DNSDetailActivity::class.java)
-<<<<<<< HEAD
                 intent.flags = Intent.FLAG_ACTIVITY_SINGLE_TOP
                 intent.putExtra(Constants.SCREEN_TO_LOAD,1)
-=======
->>>>>>> aee7df77
                 startActivity(intent)
             } else {
                 if (getPrivateDnsMode() == PrivateDnsMode.STRICT) {
@@ -590,78 +411,6 @@
 
     }
 
-
-<<<<<<< HEAD
-=======
-    private fun showTileForMode() {
-        when (braveMode) {
-            DNS_MODE -> {
-                b.fhsTileShowDns.visibility = View.VISIBLE
-                b.fhsTileShowFirewall.visibility = View.GONE
-                b.fhsTileShowDnsFirewall.visibility = View.GONE
-            }
-            FIREWALL_MODE -> {
-                b.fhsTileShowDns.visibility = View.GONE
-                b.fhsTileShowFirewall.visibility = View.VISIBLE
-                b.fhsTileShowDnsFirewall.visibility = View.GONE
-            }
-            DNS_FIREWALL_MODE -> {
-                b.fhsTileShowDns.visibility = View.GONE
-                b.fhsTileShowFirewall.visibility = View.GONE
-                b.fhsTileShowDnsFirewall.visibility = View.VISIBLE
-            }
-        }
-        b.fhsBraveModeSpinner.isEnabled = true
-    }
-
-    //https://stackoverflow.com/questions/2614545/animate-change-of-view-background-color-on-android/14467625#14467625
-    private fun enableBraveModeIcons() {
-        val fadeOut: Animation = AnimationUtils.loadAnimation(requireContext(), R.anim.fade_out)
-        val fadeIn: Animation = AnimationUtils.loadAnimation(requireContext(), R.anim.fade_in)
-
-        when (braveMode) {
-            DNS_MODE -> {
-                b.chipViewLogs.startAnimation(fadeOut)
-                b.chipViewLogs.setBackgroundResource(R.drawable.rounded_corners_button_primary)
-                b.chipViewLogs.startAnimation(fadeIn)
-                b.chipConfigureFirewall.startAnimation(fadeOut)
-                b.chipConfigureFirewall.setBackgroundResource(R.drawable.rounded_corners_button_accent)
-                b.chipConfigureFirewall.startAnimation(fadeIn)
-            }
-            FIREWALL_MODE -> {
-                b.chipViewLogs.startAnimation(fadeOut)
-                b.chipViewLogs.setBackgroundResource(R.drawable.rounded_corners_button_accent)
-                b.chipViewLogs.startAnimation(fadeIn)
-                b.chipConfigureFirewall.startAnimation(fadeOut)
-                b.chipConfigureFirewall.setBackgroundResource(R.drawable.rounded_corners_button_primary)
-                b.chipConfigureFirewall.startAnimation(fadeIn)
-            }
-            DNS_FIREWALL_MODE -> {
-                b.chipViewLogs.startAnimation(fadeOut)
-                b.chipViewLogs.setBackgroundResource(R.drawable.rounded_corners_button_primary)
-                b.chipViewLogs.startAnimation(fadeIn)
-
-                b.chipConfigureFirewall.startAnimation(fadeOut)
-                b.chipConfigureFirewall.setBackgroundResource(R.drawable.rounded_corners_button_primary)
-                b.chipConfigureFirewall.startAnimation(fadeIn)
-            }
-        }
-    }
-
-    private fun disableBraveModeIcon() {
-        val fadeOut: Animation = AnimationUtils.loadAnimation(requireContext(), R.anim.fade_out)
-        val fadeIn: Animation = AnimationUtils.loadAnimation(requireContext(), R.anim.fade_in)
-        b.chipViewLogs.startAnimation(fadeOut)
-        b.chipViewLogs.setBackgroundResource(R.drawable.rounded_corners_button_accent)
-        b.chipViewLogs.startAnimation(fadeIn)
-
-        b.chipConfigureFirewall.startAnimation(fadeOut)
-        b.chipConfigureFirewall.setBackgroundResource(R.drawable.rounded_corners_button_accent)
-        b.chipConfigureFirewall.startAnimation(fadeIn)
-    }
->>>>>>> aee7df77
-
-
     override fun onResume() {
         super.onResume()
         syncDnsStatus()
@@ -690,7 +439,6 @@
         }
     }
 
-<<<<<<< HEAD
     private fun startDNSLogsActivity(){
         val status: VpnState? = VpnController.getInstance()!!.getState(context)
         if ((status?.on!!)) {
@@ -710,9 +458,6 @@
         }
     }
 
-
-=======
->>>>>>> aee7df77
     /**
      * Start the Firewall activity
      */
@@ -748,11 +493,9 @@
             else Settings.BlockModeFilter
             braveMode = DNS_FIREWALL_MODE
         }
-<<<<<<< HEAD
+
         if(DEBUG) Log.d(LOG_TAG, "Firewall mode : $firewallMode, braveMode: $braveMode, SDK_Version: ${VERSION.SDK_INT}")
-=======
-        if (DEBUG) Log.d(LOG_TAG, "Firewall mode : $firewallMode, braveMode: $braveMode, SDK_Version: ${VERSION_CODES.M} == ${VERSION.SDK_INT}")
->>>>>>> aee7df77
+
         appMode?.setFirewallMode(firewallMode)
 
         if (braveMode == FIREWALL_MODE) {
@@ -777,11 +520,6 @@
                 }
             }
         }
-<<<<<<< HEAD
-=======
-
-        b.fhsBraveModeSpinner.isEnabled = true
->>>>>>> aee7df77
     }
 
     /**
@@ -800,24 +538,6 @@
         dialog.show()
     }
 
-<<<<<<< HEAD
-=======
-    // TODO : The data has been hardcoded need to modify
-    @SuppressLint("ResourceType") private fun getAllModes(): ArrayList<BraveMode> {
-        val braveNames = resources.getStringArray(R.array.brave_dns_mode_names)
-        val icons = resources.obtainTypedArray(R.array.brave_dns_mode_icons)
-        val braveList = ArrayList<BraveMode>(3)
-        var braveModes = BraveMode(icons.getResourceId(0, -1), 0, braveNames[0])
-        braveList.add(braveModes)
-        braveModes = BraveMode(icons.getResourceId(1, -1), 1, braveNames[1])
-        braveList.add(braveModes)
-        braveModes = BraveMode(icons.getResourceId(2, -1), 2, braveNames[2])
-        braveList.add(braveModes)
-        icons.recycle()
-        return braveList
-    }
-
->>>>>>> aee7df77
 
     private val messageReceiver: BroadcastReceiver = object : BroadcastReceiver() {
         override fun onReceive(context: Context, intent: Intent) {
@@ -840,20 +560,12 @@
     private fun prepareAndStartDnsVpn() {
         if (hasVpnService()) {
             if (prepareVpnService()) {
-<<<<<<< HEAD
-                dnsOnOffBtn.setText("stop")
-                dnsOnOffBtn.setBackgroundResource(R.drawable.rounded_corners_button_accent)
+                b.fhsDnsOnOffBtn.text = "stop"
+                b.fhsDnsOnOffBtn.setBackgroundResource(R.drawable.rounded_corners_button_accent)
                 shimmerForStart()
                 startDnsVpnService()
                 braveModeToggler.postValue(braveMode)
                 if(DEBUG) Log.d(LOG_TAG, "VPN service start initiated - startDnsVpnService()")
-=======
-                b.fhsDnsOnOffBtn.text = "stop"
-                b.fhsDnsOnOffBtn.setBackgroundResource(R.drawable.rounded_corners_button_accent)
-                updateUIForStart()
-                startDnsVpnService()
-                if (DEBUG) Log.d(LOG_TAG, "VPN service start initiated - startDnsVpnService()")
->>>>>>> aee7df77
             }
         } else {
             Log.e("BraveVPN", "Device does not support system-wide VPN mode.")
@@ -880,14 +592,6 @@
         b.shimmerViewContainer1.setShimmer(builder.build())
     }
 
-<<<<<<< HEAD
-=======
-    private fun updateUIForStop() {
-        disableBraveModeIcon()
-        shimmerForStop()
-    }
-
->>>>>>> aee7df77
     private fun stopDnsVpnService() {
         VpnController.getInstance()!!.stop(context)
     }
@@ -948,17 +652,10 @@
             else if (braveMode == 1) b.fhsAppConnectedDesc.text = getString(R.string.dns_explanation_firewall_connected)
             else b.fhsAppConnectedDesc.text = getString(R.string.dns_explanation_connected)
         } else {
-<<<<<<< HEAD
-            dnsOnOffBtn.setBackgroundResource(R.drawable.rounded_corners_button_primary)
+            b.fhsDnsOnOffBtn.setBackgroundResource(R.drawable.rounded_corners_button_primary)
             shimmerForStop()
-            dnsOnOffBtn.text = "start"
-            protectionDescTxt.text = getString(R.string.dns_explanation_disconnected)
-=======
-            b.fhsDnsOnOffBtn.setBackgroundResource(R.drawable.rounded_corners_button_primary)
-            updateUIForStop()
             b.fhsDnsOnOffBtn.text = "start"
             b.fhsAppConnectedDesc.text = getString(R.string.dns_explanation_disconnected)
->>>>>>> aee7df77
         }
 
         // Change status and explanation text
