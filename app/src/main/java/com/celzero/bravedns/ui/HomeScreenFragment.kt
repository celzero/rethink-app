--- conflicted
+++ resolved
@@ -319,13 +319,7 @@
             handleStartBtnClickEvent()
         }
 
-<<<<<<< HEAD
-        categoryInfoRepository.getAppCategoryForLiveData().observe(viewLifecycleOwner, Observer {
-=======
-        val mDb = AppDatabase.invoke(requireContext().applicationContext)
-        val categoryInfoRepository = mDb.categoryInfoRepository()
         categoryInfoRepository.getAppCategoryForLiveData().observe(viewLifecycleOwner, {
->>>>>>> b17f3850
             val list = it.filter { a -> a.isInternetBlocked }
             tileFCategoryBlockedTxt.text = list.size.toString()
         })
@@ -357,12 +351,7 @@
          })
 
         //val mDb = AppDatabase.invoke(requireContext().applicationContext)
-<<<<<<< HEAD
-        appInfoRepository.getBlockedAppCount().observe(viewLifecycleOwner, Observer {
-=======
-        val appInfoRepository = mDb.appInfoRepository()
         appInfoRepository.getBlockedAppCount().observe(viewLifecycleOwner, {
->>>>>>> b17f3850
             tileFAppsBlockedTxt.text = it.toString()
             tileDFAppsBlockedTxt.text = it.toString()
         })
