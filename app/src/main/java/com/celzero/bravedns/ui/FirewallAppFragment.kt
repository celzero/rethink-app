/*
 * Copyright 2020 RethinkDNS and its authors
 *
 * Licensed under the Apache License, Version 2.0 (the "License");
 * you may not use this file except in compliance with the License.
 * You may obtain a copy of the License at
 *
 * https://www.apache.org/licenses/LICENSE-2.0
 *
 * Unless required by applicable law or agreed to in writing, software
 * distributed under the License is distributed on an "AS IS" BASIS,
 * WITHOUT WARRANTIES OR CONDITIONS OF ANY KIND, either express or implied.
 * See the License for the specific language governing permissions and
 * limitations under the License.
 */
package com.celzero.bravedns.ui

import android.os.Bundle
import android.os.CountDownTimer
import android.os.Handler
import android.util.Log
import android.view.View
import android.view.animation.Animation
import android.view.animation.RotateAnimation
import android.widget.Toast
import androidx.appcompat.widget.SearchView
import androidx.core.content.ContextCompat
import androidx.fragment.app.Fragment
import by.kirich1409.viewbindingdelegate.viewBinding
import com.celzero.bravedns.R
import com.celzero.bravedns.RethinkDnsApplication
import com.celzero.bravedns.adapter.FirewallAppListAdapter
import com.celzero.bravedns.database.AppInfo
import com.celzero.bravedns.database.CategoryInfo
import com.celzero.bravedns.database.CategoryInfoRepository
import com.celzero.bravedns.database.RefreshDatabase
import com.celzero.bravedns.databinding.FragmentFirewallAllAppsBinding
import com.celzero.bravedns.service.PersistentState
import com.celzero.bravedns.ui.HomeScreenActivity.GlobalVariable.DEBUG
import com.celzero.bravedns.ui.HomeScreenActivity.GlobalVariable.isSearchEnabled
import com.celzero.bravedns.util.Constants.Companion.LOG_TAG
import com.celzero.bravedns.util.Utilities
import com.celzero.bravedns.viewmodel.FirewallAppViewModel
import org.koin.android.ext.android.get
import org.koin.android.ext.android.inject
import org.koin.androidx.viewmodel.ext.android.viewModel

class FirewallAppFragment : Fragment(R.layout.fragment_firewall_all_apps), SearchView.OnQueryTextListener {
    private val b by viewBinding(FragmentFirewallAllAppsBinding::bind)
    private var adapterList: FirewallAppListAdapter? = null

    private var titleList: MutableList<CategoryInfo>? = ArrayList()
    private var listData: HashMap<CategoryInfo, ArrayList<AppInfo>> = HashMap()
    private var categoryState: Boolean = false

    private lateinit var animation: Animation

    private val firewallAppInfoViewModel: FirewallAppViewModel by viewModel()
    private val categoryInfoRepository by inject<CategoryInfoRepository>()
    private val refreshDatabase by inject<RefreshDatabase>()
    private val persistentState by inject<PersistentState>()

    companion object {
        fun newInstance() = FirewallAppFragment()
    }


    private fun initView() {
        categoryState = true
        b.firewallExpandableList.visibility = View.VISIBLE
        adapterList = FirewallAppListAdapter(requireContext(), get(), categoryInfoRepository, persistentState, titleList as ArrayList<CategoryInfo>, listData)
        b.firewallExpandableList.setAdapter(adapterList)

        b.firewallExpandableList.setOnGroupClickListener { _, _, _, _ ->
            //setListViewHeight(expandableListView, i);
            false
        }

        b.firewallExpandableList.setOnGroupExpandListener {
            //listData[titleList!![it]]!!.sortBy { it.isInternetAllowed }
        }
        b.firewallUpdateProgress.visibility = View.VISIBLE

        b.firewallCategorySearch.setOnQueryTextListener(this)

        animation = RotateAnimation(0.0f, 360.0f, Animation.RELATIVE_TO_SELF, 0.5f, Animation.RELATIVE_TO_SELF, 0.5f)
        animation.repeatCount = -1
        animation.duration = 750
    }

    private fun initClickListeners() {

        b.firewallCategorySearch.setOnClickListener {
            b.firewallCategorySearch.requestFocus()
            b.firewallCategorySearch.onActionViewExpanded()
        }

        b.firewallCategoryShowTxt.setOnClickListener {
            if (!categoryState) {
                categoryState = true
                b.firewallExpandableList.visibility = View.VISIBLE
                b.firewallCategoryShowTxt.setCompoundDrawablesWithIntrinsicBounds(null, null, ContextCompat.getDrawable(requireContext(), R.drawable.ic_keyboard_arrow_up_gray_24dp), null)
            } else {
                b.firewallExpandableList.visibility = View.GONE
                b.firewallCategoryShowTxt.setCompoundDrawablesWithIntrinsicBounds(null, null, ContextCompat.getDrawable(requireContext(), R.drawable.ic_keyboard_arrow_down_gray_24dp), null)
                categoryState = false
            }
        }

        b.firewallAppRefreshList.setOnClickListener {
            b.firewallAppRefreshList.isEnabled = false
            refreshDatabase()
            Handler().postDelayed({ b.firewallAppRefreshList.isEnabled = true }, 4000)
        }
    }

    override fun onViewCreated(view: View, savedInstanceState: Bundle?) {
        super.onViewCreated(view, savedInstanceState)
        observersForUI()
        initView()
        initClickListeners()
    }

    private fun refreshDatabase() {
        b.firewallAppRefreshList.animation = animation
        b.firewallAppRefreshList.startAnimation(animation)
        object : CountDownTimer(4000, 500) {
            override fun onTick(millisUntilFinished: Long) {}

            override fun onFinish() {
<<<<<<< HEAD
                if(isAdded) {
                    refreshListImageView.clearAnimation()
                    if(RethinkDnsApplication.context != null) {
                        Utilities.showToastInMidLayout(RethinkDnsApplication.context!!, getString(R.string.refresh_complete), Toast.LENGTH_SHORT)
=======
                if (isAdded) {
                    b.firewallAppRefreshList.clearAnimation()
                    if (RethinkDNSApplication.context != null) {
                        Utilities.showToastInMidLayout(RethinkDNSApplication.context!!, getString(R.string.refresh_complete), Toast.LENGTH_SHORT)
>>>>>>> aee7df77
                    }
                }
            }
        }.start()

        refreshDatabase.refreshAppInfoDatabase()
        refreshDatabase.updateCategoryInDB()
    }

    override fun onQueryTextSubmit(query: String?): Boolean {
        //(adapterList as FirewallAppListAdapter).filterData(query!!)
        if (DEBUG) Log.d(LOG_TAG, "Category block onQueryTextSubmit: ${isSearchEnabled}, $query")
        if (isSearchEnabled) {
            object : CountDownTimer(500, 1000) {
                override fun onTick(millisUntilFinished: Long) {}

                override fun onFinish() {
                    if (DEBUG) Log.d(LOG_TAG, "Category block onQueryTextSubmit final: ${isSearchEnabled}, $query")
                    firewallAppInfoViewModel.setFilter(query)
                    if (query.isNullOrEmpty()) {
                        if(DEBUG) Log.d(LOG_TAG, "Search bar empty  ${firewallAppInfoViewModel.firewallAppDetailsList.value?.size}")
                        var i = 0
                        titleList!!.forEach { _ ->
                            b.firewallExpandableList.collapseGroup(i)
                            i += 1
                        }
                    } else {
                        if (titleList!!.size > 0) {
                            for (i in titleList!!.indices) {
                                if (listData[titleList!![i]] != null) {
                                    if (listData[titleList!![i]]!!.size > 0) {
                                        b.firewallExpandableList.expandGroup(i)
                                    }
                                }
                            }
                        }
                        if (DEBUG) Log.d(LOG_TAG, "Category block  ${titleList!!.size}")
                    }
                }
            }.start()


        }
        //observersForUI("%$query%")
        return false
    }

    override fun onQueryTextChange(query: String?): Boolean {
        //(adapterList as FirewallAppListAdapter).filterData(query!!)
        //observersForUI("%$query%")
        if (DEBUG) Log.d(LOG_TAG, "Category block onQueryTextChange : ${isSearchEnabled}, $query")
        if (isSearchEnabled) {
            object : CountDownTimer(500, 1000) {
                override fun onTick(millisUntilFinished: Long) {
                }

                override fun onFinish() {
                    if (DEBUG) Log.d(LOG_TAG, "Category block onQueryTextChange final: ${isSearchEnabled}, $query")
                    firewallAppInfoViewModel.setFilter(query)
                    if (query.isNullOrEmpty()) {
                        var i = 0
                        if(DEBUG) Log.d(LOG_TAG, "Search bar empty  ${firewallAppInfoViewModel.firewallAppDetailsList.value?.size}")
                        titleList!!.forEach { _ ->
                            b.firewallExpandableList.collapseGroup(i)
                            i += 1
                        }

                    } else {
                        //var i = 0
                        if (titleList!!.size > 0) {

                            for (i in titleList!!.indices) {
                                if (listData[titleList!![i]] != null) {
                                    if (listData[titleList!![i]]!!.size > 0) {
                                        b.firewallExpandableList.expandGroup(i)
                                    }
                                }
                            }
                        }
                        if (DEBUG) Log.d(LOG_TAG, "Category block ${titleList!!.size}")
                    }
                }
            }.start()
        }
        return true
    }


    override fun onResume() {
        super.onResume()
        adapterList?.notifyDataSetChanged()
    }


    private fun observersForUI() {
        categoryInfoRepository.getAppCategoryForLiveData().observe(viewLifecycleOwner, {
            titleList = it.toMutableList()
        })

        firewallAppInfoViewModel.firewallAppDetailsList.observe(viewLifecycleOwner) { itAppInfo ->
            val list = itAppInfo!!
            if(isSearchEnabled){
                titleList = categoryInfoRepository.getAppCategoryList().toMutableList()
                isSearchEnabled = false
            }
            val iterator = titleList?.iterator()
            if(iterator != null) {
                while (iterator.hasNext()) {
                    val item = iterator.next()
                    if (DEBUG) Log.d(LOG_TAG, "Category : ${item.categoryName}, ${item.numberOFApps}, ${item.numOfAppsBlocked}, ${item.isInternetBlocked}")
                    val appList = list.filter { a -> a.appCategory == item.categoryName }
                    //val count = categoryList.filter { a -> !a.isInternetAllowed }
                    if (appList.isNotEmpty()) {
                        listData[item] = appList as java.util.ArrayList<AppInfo>
                    } else {
                        iterator.remove()
                    }
                }
            }

            if (adapterList != null) {
                (adapterList as FirewallAppListAdapter).updateData(titleList!!, listData, list as ArrayList<AppInfo>)
                b.firewallUpdateProgress.visibility = View.GONE
                b.firewallExpandableList.visibility = View.VISIBLE
            } else {
                b.firewallUpdateProgress.visibility = View.VISIBLE
                b.firewallExpandableList.visibility = View.GONE
            }
            isSearchEnabled = true
        }


    }

}<|MERGE_RESOLUTION|>--- conflicted
+++ resolved
@@ -128,17 +128,10 @@
             override fun onTick(millisUntilFinished: Long) {}
 
             override fun onFinish() {
-<<<<<<< HEAD
-                if(isAdded) {
-                    refreshListImageView.clearAnimation()
-                    if(RethinkDnsApplication.context != null) {
-                        Utilities.showToastInMidLayout(RethinkDnsApplication.context!!, getString(R.string.refresh_complete), Toast.LENGTH_SHORT)
-=======
                 if (isAdded) {
                     b.firewallAppRefreshList.clearAnimation()
-                    if (RethinkDNSApplication.context != null) {
-                        Utilities.showToastInMidLayout(RethinkDNSApplication.context!!, getString(R.string.refresh_complete), Toast.LENGTH_SHORT)
->>>>>>> aee7df77
+                    if (RethinkDnsApplication.context != null) {
+                        Utilities.showToastInMidLayout(RethinkDnsApplication.context!!, getString(R.string.refresh_complete), Toast.LENGTH_SHORT)
                     }
                 }
             }
