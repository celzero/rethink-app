--- conflicted
+++ resolved
@@ -238,15 +238,7 @@
 
 
     private fun observersForUI() {
-<<<<<<< HEAD
-        categoryInfoRepository.getAppCategoryForLiveData().observe(viewLifecycleOwner, {
-=======
-        val mDb = AppDatabase.invoke(requireContext().applicationContext)
-        //val appInfoRepository = mDb.appInfoRepository()
-
-        val categoryInfoRepository = mDb.categoryInfoRepository()
         categoryInfoRepository.getAppCategoryForLiveData().observe(viewLifecycleOwner) {
->>>>>>> 9a29879d
             titleList = it.toMutableList()
         }
 
