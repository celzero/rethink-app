--- conflicted
+++ resolved
@@ -181,38 +181,20 @@
     }
 
     private fun updateInstallSource() {
-<<<<<<< HEAD
-        if(persistentState.getDownloadSource() == 0) {
-            val packageManager = packageManager
-            try {
-                val applicationInfo: ApplicationInfo = packageManager.getApplicationInfo(packageName, 0)
-                if (DEBUG) Log.d(LOG_TAG, "Install location: ${packageManager.getInstallerPackageName(applicationInfo.packageName)}")
-                if ("com.android.vending" == packageManager.getInstallerPackageName(applicationInfo.packageName)) {
-                    // App was installed by Play Store
-                    persistentState.setDownloadSource(Constants.DOWNLOAD_SOURCE_PLAY_STORE)
-                } else {
-                    // App was installed from somewhere else
-                    persistentState.setDownloadSource(DOWNLOAD_SOURCE_OTHERS)
-                }
-            } catch (e: PackageManager.NameNotFoundException) {
-                e.printStackTrace()
-=======
         val packageManager = packageManager
         try {
             val applicationInfo: ApplicationInfo = packageManager.getApplicationInfo(packageName, 0)
             if (DEBUG) Log.d(LOG_TAG, "Install location: ${packageManager.getInstallerPackageName(applicationInfo.packageName)}")
             if ("com.android.vending" == packageManager.getInstallerPackageName(applicationInfo.packageName)) {
                 // App was installed by Play Store
-                PersistentState.setDownloadSource(context, Constants.DOWNLOAD_SOURCE_PLAY_STORE)
+                persistentState.setDownloadSource(Constants.DOWNLOAD_SOURCE_PLAY_STORE)
             } else {
                 // App was installed from somewhere else
-                PersistentState.setDownloadSource(context, DOWNLOAD_SOURCE_OTHERS)
->>>>>>> 697d08e0
+                persistentState.setDownloadSource(DOWNLOAD_SOURCE_OTHERS)
             }
         } catch (e: PackageManager.NameNotFoundException) {
             Log.e(LOG_TAG,"Exception while fetching the app download source: ${e.message}",e)
         }
-
     }
 
 
