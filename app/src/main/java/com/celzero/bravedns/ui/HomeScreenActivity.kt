/*
 * Copyright 2020 RethinkDNS and its authors
 *
 * Licensed under the Apache License, Version 2.0 (the "License");
 * you may not use this file except in compliance with the License.
 * You may obtain a copy of the License at
 *
 * https://www.apache.org/licenses/LICENSE-2.0
 *
 * Unless required by applicable law or agreed to in writing, software
 * distributed under the License is distributed on an "AS IS" BASIS,
 * WITHOUT WARRANTIES OR CONDITIONS OF ANY KIND, either express or implied.
 * See the License for the specific language governing permissions and
 * limitations under the License.
 */
package com.celzero.bravedns.ui

import android.app.DownloadManager
import android.content.*
import android.content.pm.ApplicationInfo
import android.content.pm.PackageInfo
import android.content.pm.PackageManager
import android.content.res.Configuration
import android.content.res.Configuration.UI_MODE_NIGHT_YES
import android.database.Cursor
import android.net.Uri
import android.os.Bundle
import android.util.Log
import android.view.LayoutInflater
import android.view.View
import androidx.annotation.Nullable
import androidx.appcompat.app.AlertDialog
import androidx.appcompat.app.AppCompatActivity
import androidx.core.content.ContextCompat
import androidx.core.net.toUri
import androidx.lifecycle.MutableLiveData
import by.kirich1409.viewbindingdelegate.viewBinding
import com.celzero.bravedns.NonStoreAppUpdater
import com.celzero.bravedns.R
import com.celzero.bravedns.automaton.FirewallRules
import com.celzero.bravedns.data.AppMode
import com.celzero.bravedns.database.AppInfo
import com.celzero.bravedns.database.BlockedConnectionsRepository
import com.celzero.bravedns.database.DoHEndpointRepository
import com.celzero.bravedns.database.RefreshDatabase
import com.celzero.bravedns.databinding.ActivityHomeScreenBinding
import com.celzero.bravedns.service.AppUpdater
import com.celzero.bravedns.service.PersistentState
import com.celzero.bravedns.ui.HomeScreenActivity.GlobalVariable.DEBUG
import com.celzero.bravedns.ui.HomeScreenActivity.GlobalVariable.appMode
import com.celzero.bravedns.util.*
import com.celzero.bravedns.util.Constants.Companion.DOWNLOAD_SOURCE_OTHERS
import com.celzero.bravedns.util.Constants.Companion.LOG_TAG
import com.celzero.bravedns.util.HttpRequestHelper.Companion.checkStatus
import com.google.android.material.bottomnavigation.BottomNavigationView
import com.google.android.material.snackbar.Snackbar
import com.google.common.collect.HashMultimap
import okhttp3.*
import org.json.JSONObject
import org.koin.android.ext.android.get
import org.koin.android.ext.android.inject
import java.io.File
import java.io.IOException
import java.util.*
import kotlin.collections.HashMap


class HomeScreenActivity : AppCompatActivity(R.layout.activity_home_screen) {
    private val b by viewBinding(ActivityHomeScreenBinding::bind)

    private lateinit var internetManagerFragment: InternetManagerFragment
    private lateinit var settingsFragment: SettingsFragment
    private lateinit var homeScreenFragment: HomeScreenFragment
    private lateinit var aboutFragment: AboutFragment
    private lateinit var context: Context
    private val refreshDatabase by inject<RefreshDatabase>()
    private lateinit var downloadManager: DownloadManager
    private var timeStamp = 0L

    private val doHEndpointRepository by inject<DoHEndpointRepository>()
    private val blockedConnectionsRepository by inject<BlockedConnectionsRepository>()
    private val persistentState by inject<PersistentState>()
    private val appUpdateManager by inject<AppUpdater>()


    /*TODO : This task need to be completed.
             Add all the appinfo in the global variable during appload
             Handle those things in the application instead of reaching to DB every time
             Call the coroutine scope to insert/update/delete the values*/

    object GlobalVariable {
        var braveMode: Int = -1
        var appList: MutableMap<String, AppInfo> = HashMap()
        var backgroundAllowedUID: MutableMap<Int, Boolean> = HashMap()
        var blockedUID: MutableMap<Int, Boolean> = HashMap()
        var appMode: AppMode? = null
        var filesDownloaded: Int = 0
        var lifeTimeQueries: Int = -1
        var medianP90: Long = -1
        var median50: MutableLiveData<Long> = MutableLiveData()
        var blockedCount: MutableLiveData<Int> = MutableLiveData()
        var lifeTimeQ : MutableLiveData<Int> = MutableLiveData()
        var braveModeToggler : MutableLiveData<Int> = MutableLiveData()
        var connectedDNS : MutableLiveData<String> = MutableLiveData()
        var cryptRelayToRemove: String = ""

        var appStartTime: Long = System.currentTimeMillis()
        var isBackgroundEnabled: Boolean = false
        var firewallRules: HashMultimap<Int, String> = HashMultimap.create()
        var DEBUG = false

        //Screen off - whether the screen preference is set 0-off, 1- on. -1 not initialized
        var isScreenLockedSetting: Int = -1

        //Screen off state - set - 0 if screen is off, 1 - screen is on, -1 not initialized.
        var isScreenLocked : Int = -1

        //Local blocklist download complete listener
        // 0 - Not initiated, 1 - initiated, 2 - success, -1 - failure
        var localDownloadStatus : MutableLiveData<Int> = MutableLiveData()

        //Remove the usage of below variable(isSearchEnabled)
        var isSearchEnabled : Boolean = true

    }

    private fun Context.isDarkThemeOn(): Boolean {
        return resources.configuration.uiMode and
                Configuration.UI_MODE_NIGHT_MASK == UI_MODE_NIGHT_YES
    }

    companion object {
        var isLoadingComplete: Boolean = false
        var enqueue: Long = 0
    }

    //TODO : Remove the unwanted data and the assignments happening
    //TODO : Create methods and segregate the data.
    override fun onCreate(savedInstanceState: Bundle?) {
        if(persistentState.theme == 0){
            if (isDarkThemeOn()) {
                setTheme(R.style.AppTheme)
            } else {
                setTheme(R.style.AppTheme_white)
            }
        }else if (persistentState.theme == 1) {
            setTheme(R.style.AppTheme_white)
        } else {
            setTheme(R.style.AppTheme)
        }
        super.onCreate(savedInstanceState)
        context = this

        if (persistentState.firstTimeLaunch) {
            GlobalVariable.connectedDNS.postValue(Constants.RETHINK_DNS)
            launchOnBoardingActivity()
            updateNewVersion()
        }else{
            showNewFeaturesDialog()
        }

        internetManagerFragment = InternetManagerFragment()
        homeScreenFragment = HomeScreenFragment()

        if (savedInstanceState == null) {
            supportFragmentManager.beginTransaction().replace(R.id.fragment_container, homeScreenFragment, homeScreenFragment.javaClass.simpleName).commit()
        }
        b.navView.setOnNavigationItemSelectedListener(onNavigationItemSelectedListener)
        appMode = get() // Todo don't hold global objects across the app.


        val firewallRules = FirewallRules.getInstance()
        firewallRules.loadFirewallRules(blockedConnectionsRepository)

        refreshDatabase.deleteOlderDataFromNetworkLogs()

        if (!persistentState.insertionCompleted) {
            refreshDatabase.insertDefaultDNSList()
            refreshDatabase.insertDefaultDNSCryptList()
            refreshDatabase.insertDefaultDNSCryptRelayList()
            refreshDatabase.insertDefaultDNSProxy()
            refreshDatabase.updateCategoryInDB()
            persistentState.insertionCompleted = true
        }

        persistentState.setScreenLockData(false)
        updateInstallSource()
        initUpdateCheck()

    }

    private fun updateForLocalDownload(){
        persistentState.blockListFilesDownloaded = false
        persistentState.numberOfLocalBlocklists = 0
        persistentState.localBlocklistEnabled = false
        persistentState.localBlockListDownloadTime = 0
    }

    private fun updateNewVersion() {
        try {
            val pInfo: PackageInfo = context.packageManager.getPackageInfo(context.packageName, 0)
            val version = pInfo.versionCode
            persistentState.appVersion = version
        } catch (e: PackageManager.NameNotFoundException) {
            Log.e(LOG_TAG, "Error while fetching version code: ${e.message}", e)
        }
    }

    private fun launchOnBoardingActivity() {
        startActivity(Intent(this, WelcomeActivity::class.java))
    }

    private fun updateInstallSource() {
        val packageManager = packageManager
        try {
            val applicationInfo: ApplicationInfo = packageManager.getApplicationInfo(packageName, 0)
            if (DEBUG) Log.d(LOG_TAG, "Install location: ${packageManager.getInstallerPackageName(applicationInfo.packageName)}")
            if ("com.android.vending" == packageManager.getInstallerPackageName(applicationInfo.packageName)) {
                // App was installed by Play Store
                persistentState.downloadSource = Constants.DOWNLOAD_SOURCE_PLAY_STORE
            } else {
                // App was installed from somewhere else
                persistentState.downloadSource = DOWNLOAD_SOURCE_OTHERS
            }
        } catch (e: PackageManager.NameNotFoundException) {
            Log.e(LOG_TAG, "Exception while fetching the app download source: ${e.message}", e)
        }
    }


    private fun showNewFeaturesDialog() {
        if (checkToShowNewFeatures()) {
            updateForLocalDownload()
            val inflater: LayoutInflater = LayoutInflater.from(this)
            val view: View = inflater.inflate(R.layout.dialog_whatsnew, null)
            val builder = AlertDialog.Builder(this)
            builder.setView(view).setTitle(getString(R.string.whats_dialog_title))

            builder.setPositiveButton(getString(R.string.about_dialog_positive_button)) { dialogInterface, _ ->
                dialogInterface.dismiss()
            }

            builder.setNeutralButton(getString(R.string.about_dialog_neutral_button)) { _, _ ->
                val intent = Intent(Intent.ACTION_VIEW, (getString(R.string.about_mail_to)).toUri())
                intent.putExtra(Intent.EXTRA_SUBJECT, getString(R.string.about_mail_subject))
                startActivity(intent)
            }

            builder.setCancelable(false)
            builder.create().show()
        }
    }

    private fun checkToShowNewFeatures(): Boolean {
        val versionStored = persistentState.appVersion
        var version = 0
        try {
            val pInfo: PackageInfo = context.packageManager.getPackageInfo(context.packageName, 0)
            version = pInfo.versionCode
        } catch (e: PackageManager.NameNotFoundException) {
            Log.e(LOG_TAG, "Error while fetching version code: ${e.message}", e)
        }
        return if (version != versionStored) {
            persistentState.appVersion = version
            true
        } else {
            false
        }
    }

    private fun initUpdateCheck() {
        val time = persistentState.lastAppUpdateCheck
        val currentTime = System.currentTimeMillis()
        val diff = currentTime - time
        val numOfDays = (diff / (1000 * 60 * 60 * 24)).toInt()
        val calendar: Calendar = Calendar.getInstance()
        val day: Int = calendar.get(Calendar.DAY_OF_WEEK)
        if ((day == Calendar.FRIDAY || day == Calendar.SATURDAY) && persistentState.checkForAppUpdate) {
            if (numOfDays > 1) {
                Log.i(LOG_TAG, "App update check initiated, number of days: $numOfDays")
                checkForUpdate()
                checkForBlockListUpdate()
            } else {
                Log.i(LOG_TAG, "App update check not initiated")
            }
        }
    }

    fun checkForUpdate(userInitiation: Boolean = false) {
        if (persistentState.downloadSource == Constants.DOWNLOAD_SOURCE_PLAY_STORE) {
            appUpdateManager.checkForAppUpdate(userInitiation, this, installStateUpdatedListener) // Might be play updater or web updater
        } else {
            get<NonStoreAppUpdater>().checkForAppUpdate(userInitiation, this, installStateUpdatedListener) // Always web updater
        }
    }

    private fun checkForBlockListUpdate() {
        val connectedDOH = doHEndpointRepository.getConnectedDoH()
        var isRethinkPlusConnected = false
        if (connectedDOH != null) {
            if (connectedDOH.dohName == Constants.RETHINK_DNS_PLUS) {
                isRethinkPlusConnected = true
            }
        }
        if (persistentState.localBlocklistEnabled || isRethinkPlusConnected) {
            val blockListTimeStamp = persistentState.localBlockListDownloadTime
            val appVersionCode = persistentState.appVersion
            val url = "${Constants.REFRESH_BLOCKLIST_URL}$blockListTimeStamp&${Constants.APPEND_VCODE}$appVersionCode"
            serverCheckForBlocklistUpdate(url)
        }
    }

    private val installStateUpdatedListener = object : AppUpdater.InstallStateListener {
        override fun onStateUpdate(state: AppUpdater.InstallState) {
            when (state.status) {
                AppUpdater.InstallStatus.DOWNLOADED -> {
                    //CHECK THIS if AppUpdateType.FLEXIBLE, otherwise you can skip
                    popupSnackBarForCompleteUpdate()
                    //showDownloadDialog(true, getString(R.string.download_update_dialog_title), getString(R.string.download_update_dialog_message))
                }
                AppUpdater.InstallStatus.INSTALLED -> {
                    Log.i(LOG_TAG, "InstallStateUpdatedListener: state: " + state.status)
                    appUpdateManager.unregisterListener(this)
                }
                else -> {
                    appUpdateManager.unregisterListener(this)
                    Log.i(LOG_TAG, "InstallStateUpdatedListener: state: " + state.status)
                    // checkForDownload()
                }
            }
        }

        override fun onUpdateCheckFailed(installSource: AppUpdater.InstallSource) {
            runOnUiThread {
                showDownloadDialog(installSource, getString(R.string.download_update_dialog_failure_title), getString(R.string.download_update_dialog_failure_message))
            }
        }

        override fun onUpToDate(installSource: AppUpdater.InstallSource) {
            runOnUiThread {
                showDownloadDialog(installSource, getString(R.string.download_update_dialog_message_ok_title), getString(R.string.download_update_dialog_message_ok))
            }
        }

        override fun onUpdateAvailable(installSource: AppUpdater.InstallSource) {
            runOnUiThread {
                showDownloadDialog(installSource, getString(R.string.download_update_dialog_title), getString(R.string.download_update_dialog_message))
            }
        }

        override fun onUpdateQuotaExceeded(installSource: AppUpdater.InstallSource) {
            runOnUiThread {
                showDownloadDialog(installSource, getString(R.string.download_update_dialog_trylater_title), getString(R.string.download_update_dialog_trylater_message))
            }
        }
    }

    private fun popupSnackBarForCompleteUpdate() {
        val snackbar = Snackbar.make(b.container, "New Version is downloaded.", Snackbar.LENGTH_INDEFINITE)
        snackbar.setAction("RESTART") { appUpdateManager.completeUpdate() }
        snackbar.setActionTextColor(ContextCompat.getColor(this, R.color.textColorMain))
        snackbar.show()
    }

    private fun serverCheckForBlocklistUpdate(url: String) {
        val client = OkHttpClient()
        val request = Request.Builder().url(url).build()

        client.newCall(request).enqueue(object : Callback {
            override fun onFailure(call: Call, e: IOException) {
                Log.i(LOG_TAG, "onFailure -  ${call.isCanceled()}, ${call.isExecuted()}")
            }

            override fun onResponse(call: Call, response: Response) {
                val stringResponse = response.body!!.string()
                //creating json object
                try {
                    val jsonObject = JSONObject(stringResponse)
                    val responseVersion = jsonObject.getInt(Constants.JSON_VERSION)
                    val updateValue = jsonObject.getBoolean(Constants.JSON_UPDATE)
                    timeStamp = jsonObject.getLong(Constants.JSON_LATEST)
                    persistentState.lastAppUpdateCheck = System.currentTimeMillis()
                    Log.i(LOG_TAG, "Server response for the new version download is $updateValue, response version number- $responseVersion, timestamp- $timeStamp")
                    if (responseVersion == 1) {
                        if (updateValue) {
                            if (persistentState.downloadSource == DOWNLOAD_SOURCE_OTHERS) {
                                (context as HomeScreenActivity).runOnUiThread {
                                    popupSnackBarForBlocklistUpdate()
                                }
                            } else {
                                (context as HomeScreenActivity).runOnUiThread {
                                    registerReceiverForDownloadManager(context)
                                    handleDownloadFiles()
                                }
                            }
                        }
                    }
                } catch (e: Exception) {
                    Log.w(LOG_TAG, "HomeScreenActivity- Exception while fetching blocklist update", e)
                }
                response.body!!.close()
                client.connectionPool.evictAll()
            }
        })
    }

    private fun registerReceiverForDownloadManager(context: Context) {
        context.registerReceiver(onComplete, IntentFilter(DownloadManager.ACTION_DOWNLOAD_COMPLETE))
    }


    private var onComplete: BroadcastReceiver = object : BroadcastReceiver() {
        override fun onReceive(ctxt: Context, intent: Intent) {
            try {
                val action = intent.action
                if (DEBUG) Log.d(LOG_TAG, "Download status: $action")
                if (DownloadManager.ACTION_DOWNLOAD_COMPLETE == action) {
                    val query = DownloadManager.Query()
                    query.setFilterById(enqueue)
                    val c: Cursor = downloadManager.query(query)
                    if (c.moveToFirst()) {
                        val status = checkStatus(c)
                        if (DEBUG) Log.d(LOG_TAG, "Download status: $status,${GlobalVariable.filesDownloaded}")
                        if (status == Constants.DOWNLOAD_STATUS_SUCCESSFUL) {
                            val from = File(getExternalFilePath(ctxt, true) + Constants.FILE_TAG_NAME)
                            val to = File(context.filesDir.canonicalPath + Constants.FILE_TAG_NAME)
                            from.copyTo(to, true)
                            persistentState.remoteBraveDNSDownloaded = true
                            persistentState.remoteBlockListDownloadTime = timeStamp
                        } else {
                            Log.e(LOG_TAG, "Error downloading filetag.json file: $status")
                        }
                    }
                }
            } catch (e: Exception) {
                Log.e(LOG_TAG, "Error downloading filetag.json file: ${e.message}", e)
            }
        }
    }

    private fun getExternalFilePath(context: Context, isAbsolutePathNeeded: Boolean): String {
        return if (isAbsolutePathNeeded) {
            context.getExternalFilesDir(null).toString() + Constants.DOWNLOAD_PATH + persistentState.localBlockListDownloadTime
        } else {
            Constants.DOWNLOAD_PATH + persistentState.localBlockListDownloadTime
        }
    }

    private fun showDownloadDialog(source: AppUpdater.InstallSource, title: String, message: String) {
        val builder = AlertDialog.Builder(context)
        //set title for alert dialog
        builder.setTitle(title)
        //set message for alert dialog
        builder.setMessage(message)
        builder.setCancelable(true)
        //performing positive action
        if (message == getString(R.string.download_update_dialog_message_ok) || message == getString(R.string.download_update_dialog_failure_message) || message == getString(R.string.download_update_dialog_trylater_message)) {
            builder.setPositiveButton(getString(R.string.hs_download_positive_default)) { dialogInterface, _ ->
                dialogInterface.dismiss()
            }
        } else {
            if (source == AppUpdater.InstallSource.STORE) {
                builder.setPositiveButton(getString(R.string.hs_download_positive_play_store)) { _, _ ->
                    appUpdateManager.completeUpdate()
                }
            }else{
                builder.setPositiveButton(getString(R.string.hs_download_positive_website)) { _, _ ->
                    initiateDownload()
                }
            }
            builder.setNegativeButton(getString(R.string.hs_download_negative_default)) { dialogInterface, _ ->
                persistentState.lastAppUpdateCheck = System.currentTimeMillis()
                dialogInterface.dismiss()
            }
        }
        // Create the AlertDialog
        val alertDialog: AlertDialog = builder.create()
        // Set other dialog properties
        alertDialog.setCancelable(true)
        alertDialog.show()
    }


    private fun initiateDownload() {
        val url = Constants.APP_DOWNLOAD_LINK
        val uri = Uri.parse(url)
        val intent = Intent(Intent.ACTION_VIEW)
        intent.data = uri
        intent.addCategory(Intent.CATEGORY_BROWSABLE)
        intent.flags = Intent.FLAG_ACTIVITY_NEW_TASK
        startActivity(intent)
    }

    override fun onActivityResult(requestCode: Int, resultCode: Int, @Nullable data: Intent?) {
        super.onActivityResult(requestCode, resultCode, data)
        if (resultCode != RESULT_OK) {
            Log.e(LOG_TAG, "onActivityResult: app download failed")
        }
    }

    override fun onStop() {
        super.onStop()
        try {
            //Register or UnRegister your broadcast receiver here
            appUpdateManager.unregisterListener(installStateUpdatedListener)
            context.unregisterReceiver(onComplete)
        } catch (e: IllegalArgumentException) {
            Log.w(LOG_TAG, "Unregister receiver exception")
        }

    }

    private fun popupSnackBarForBlocklistUpdate() {
<<<<<<< HEAD
        val parentLayout = b.container
        Snackbar.make(parentLayout, "Update custom blocklist files", Snackbar.LENGTH_LONG).setAction("Update") {
=======
        val parentLayout = findViewById<View>(android.R.id.content)
        Snackbar.make(parentLayout, getString(R.string.hs_snack_bar_blocklist_message), Snackbar.LENGTH_LONG).setAction("Update") {
>>>>>>> 28e658b2
            registerReceiverForDownloadManager(this)
            handleDownloadFiles()
        }.setActionTextColor(resources.getColor(R.color.accent_bad)).show()
    }

    private fun handleDownloadFiles() {
        downloadManager = this.getSystemService(DOWNLOAD_SERVICE) as DownloadManager
        val timeStamp = persistentState.localBlockListDownloadTime
        val url = Constants.JSON_DOWNLOAD_BLOCKLIST_LINK + "/" + timeStamp
        downloadBlockListFiles(url, Constants.FILE_TAG_NAME, this)
    }

    private fun downloadBlockListFiles(url: String, fileName: String, context: Context) {
        try {
            if (DEBUG) Log.d(LOG_TAG, "downloadBlockListFiles - url: $url")
            val uri: Uri = Uri.parse(url)
            val request = DownloadManager.Request(uri)
            request.setTitle(getString(R.string.hs_download_blocklist_heading))
            request.setDescription(getString(R.string.hs_download_blocklist_desc, fileName))
            request.setDestinationInExternalFilesDir(context, getExternalFilePath(this, false), fileName)
            Log.i(LOG_TAG, "Path - ${getExternalFilePath(this, true)}${fileName}")
            enqueue = downloadManager.enqueue(request)
        } catch (e: java.lang.Exception) {
            Log.w(LOG_TAG, "Download unsuccessful - ${e.message}", e)
        }
    }
                
    override fun onResume() {
        super.onResume()
        GlobalVariable.isBackgroundEnabled = persistentState.backgroundEnabled
        refreshDatabase.refreshAppInfoDatabase()
    }


    private val onNavigationItemSelectedListener = BottomNavigationView.OnNavigationItemSelectedListener { item ->
        when (item.itemId) {
            R.id.navigation_internet_manager -> {
                supportFragmentManager.beginTransaction().replace(R.id.fragment_container, homeScreenFragment, homeScreenFragment.javaClass.simpleName).commit()
                return@OnNavigationItemSelectedListener true
            }

            R.id.navigation_settings -> {
                settingsFragment = SettingsFragment()
                supportFragmentManager.beginTransaction().replace(R.id.fragment_container, settingsFragment, settingsFragment.javaClass.simpleName).commit()
                return@OnNavigationItemSelectedListener true
            }

            R.id.navigation_about -> {
                aboutFragment = AboutFragment()
                supportFragmentManager.beginTransaction().replace(R.id.fragment_container, aboutFragment, aboutFragment.javaClass.simpleName).commit()
                return@OnNavigationItemSelectedListener true
            }
        }
        false
    }


}<|MERGE_RESOLUTION|>--- conflicted
+++ resolved
@@ -511,13 +511,8 @@
     }
 
     private fun popupSnackBarForBlocklistUpdate() {
-<<<<<<< HEAD
-        val parentLayout = b.container
-        Snackbar.make(parentLayout, "Update custom blocklist files", Snackbar.LENGTH_LONG).setAction("Update") {
-=======
         val parentLayout = findViewById<View>(android.R.id.content)
         Snackbar.make(parentLayout, getString(R.string.hs_snack_bar_blocklist_message), Snackbar.LENGTH_LONG).setAction("Update") {
->>>>>>> 28e658b2
             registerReceiverForDownloadManager(this)
             handleDownloadFiles()
         }.setActionTextColor(resources.getColor(R.color.accent_bad)).show()
