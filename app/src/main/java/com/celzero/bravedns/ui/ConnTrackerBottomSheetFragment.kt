/*
Copyright 2020 RethinkDNS and its authors

Licensed under the Apache License, Version 2.0 (the "License");
you may not use this file except in compliance with the License.
You may obtain a copy of the License at

https://www.apache.org/licenses/LICENSE-2.0

Unless required by applicable law or agreed to in writing, software
distributed under the License is distributed on an "AS IS" BASIS,
WITHOUT WARRANTIES OR CONDITIONS OF ANY KIND, either express or implied.
See the License for the specific language governing permissions and
limitations under the License.
*/
package com.celzero.bravedns.ui

import android.annotation.SuppressLint
import android.app.Dialog
import android.content.ActivityNotFoundException
import android.content.Context
import android.content.DialogInterface
import android.content.Intent
import android.net.Uri
import android.os.Bundle
import android.os.Handler
import android.os.Looper
import android.os.Message
import android.provider.Settings
import android.text.Html
import android.text.Html.FROM_HTML_MODE_LEGACY
import android.text.format.DateUtils
import android.util.Log
import android.view.LayoutInflater
import android.view.View
import android.view.ViewGroup
import android.view.Window
import android.widget.*
import androidx.appcompat.app.AlertDialog
import androidx.appcompat.widget.SwitchCompat
import androidx.core.text.HtmlCompat.FROM_HTML_MODE_COMPACT
import com.celzero.bravedns.R
import com.celzero.bravedns.automaton.FirewallManager
import com.celzero.bravedns.automaton.FirewallRules
import com.celzero.bravedns.data.ConnectionRules
import com.celzero.bravedns.database.*
import com.celzero.bravedns.service.BraveVPNService
import com.celzero.bravedns.service.PersistentState
import com.celzero.bravedns.ui.HomeScreenActivity.GlobalVariable.DEBUG
import com.celzero.bravedns.util.Constants.Companion.LOG_TAG
import com.celzero.bravedns.util.Protocol
import com.celzero.bravedns.util.Utilities
import com.google.android.material.bottomsheet.BottomSheetDialogFragment
import com.google.android.material.chip.Chip
import kotlinx.coroutines.CoroutineScope
import kotlinx.coroutines.Dispatchers
import kotlinx.coroutines.launch
import org.koin.android.ext.android.inject

/**
 * ConnectionTrackerBottomSheetFragment
 * Displays the details about the network logs. Renders in NetworkMonitor UI as bottom sheet.
 * Fetches the details of the network logs, users can apply the rules based on the request or
 * based on the app.
 *
 * TODO : Need to move the strings to strings.xml file.
 */
class ConnTrackerBottomSheetFragment(private var contextVal: Context, private var ipDetails: ConnectionTracker) : BottomSheetDialogFragment() {

    private var fragmentView: View? = null

    private lateinit var txtRule1: TextView
    //private lateinit var txtRule2: TextView
    private lateinit var txtRule3: TextView

    private lateinit var appNameHeaderRL : RelativeLayout

    private lateinit var txtAppName: TextView
    private lateinit var txtAppBlock: TextView
    private lateinit var txtConnDetails: TextView
    private lateinit var txtConnectionIP: TextView
    private lateinit var txtFlag: TextView
    private lateinit var imgAppIcon: ImageView

    private lateinit var rule1HeaderLL : LinearLayout
    private lateinit var rule1HeaderTxt : TextView

    private lateinit var switchBlockApp: SwitchCompat
    //private lateinit var switchBlockConnApp: SwitchCompat
    private lateinit var switchBlockConnAll: SwitchCompat

    private lateinit var chipKillApp: Chip
    private lateinit var chipClearRules: Chip

    private lateinit var firewallRules: FirewallRules

    private var isAppBlocked: Boolean = false
    private var isRuleBlocked: Boolean = false
    private var isRuleUniversal: Boolean = false


    override fun onCreate(savedInstanceState: Bundle?) {
        super.onCreate(savedInstanceState)
        firewallRules = FirewallRules.getInstance()
    }

    companion object {
        const val UNIVERSAL_RULES_UID = -1000
    }

    override fun getTheme(): Int = R.style.BottomSheetDialogTheme
    private val appInfoRepository: AppInfoRepository by inject()
    private val blockedConnectionsRepository: BlockedConnectionsRepository by inject()
    private val categoryInfoRepository: CategoryInfoRepository by inject()

    override fun onCreateView(inflater: LayoutInflater, container: ViewGroup?, savedInstanceState: Bundle?): View? {
        fragmentView = inflater.inflate(R.layout.bottom_sheet_conn_track, container, false)
        return fragmentView
    }

    override fun onViewCreated(view: View, savedInstanceState: Bundle?) {
        super.onViewCreated(view, savedInstanceState)
        initView(view)
    }


    private fun initView(view: View) {
        txtAppName = view.findViewById(R.id.bs_conn_track_app_name)
        imgAppIcon = view.findViewById(R.id.bs_conn_track_app_icon)

        rule1HeaderLL = view.findViewById(R.id.bs_conn_blocked_rule1_header_ll)
        rule1HeaderTxt = view.findViewById(R.id.bs_conn_blocked_rule1_txt)

        txtRule1 = view.findViewById(R.id.bs_conn_block_app_txt)
        //txtRule2 = view.findViewById(R.id.bs_conn_block_conn_app_txt)
        txtRule3 = view.findViewById(R.id.bs_conn_block_conn_all_txt)

        txtAppBlock = view.findViewById(R.id.bs_conn_blocked_desc)
        txtConnDetails = view.findViewById(R.id.bs_conn_connection_details)

        appNameHeaderRL = view.findViewById(R.id.bs_conn_track_app_name_header)

        txtConnectionIP = view.findViewById(R.id.bs_conn_connection_type_heading)
        txtFlag = view.findViewById(R.id.bs_conn_connection_flag)

        chipKillApp = view.findViewById(R.id.bs_conn_track_app_kill)
        chipClearRules = view.findViewById(R.id.bs_conn_track_app_clear_rules)

        switchBlockApp = view.findViewById(R.id.bs_conn_block_app_check)
        switchBlockConnAll = view.findViewById(R.id.bs_conn_block_conn_all_switch)
        //switchBlockConnApp = view.findViewById(R.id.bs_conn_block_conn_app_switch)

        val protocol = Protocol.getProtocolName(ipDetails.protocol).name

        txtConnectionIP.text = ipDetails.ipAddress!!
        txtFlag.text = ipDetails.flag.toString()

        var _text = getString(R.string.bsct_block)
        if (android.os.Build.VERSION.SDK_INT >= android.os.Build.VERSION_CODES.N) {
            txtRule1.text  = Html.fromHtml(_text, FROM_HTML_MODE_LEGACY)
        } else {
            txtRule1.text  = Html.fromHtml(_text)
        }


        _text = getString(R.string.bsct_block_all)
        if (android.os.Build.VERSION.SDK_INT >= android.os.Build.VERSION_CODES.N) {
            txtRule3.text = Html.fromHtml(_text, FROM_HTML_MODE_LEGACY)
        }else{
            txtRule3.text = Html.fromHtml(_text)
        }


        val time = DateUtils.getRelativeTimeSpanString(ipDetails.timeStamp, System.currentTimeMillis(), DateUtils.MINUTE_IN_MILLIS, DateUtils.FORMAT_ABBREV_RELATIVE)

        if (ipDetails.appName != "Unknown") {
            try {
                val appArray = contextVal.packageManager.getPackagesForUid(ipDetails.uid)
                val appCount = (appArray?.size)?.minus(1)
                txtAppName.text = ipDetails.appName +"      ❯"
                if(appArray != null) {
                    if (appArray?.size!! > 2) {
                        txtAppName.text = "${ipDetails.appName} + $appCount other apps"
                        //chipKillApp.text = "Kill all ${appCount?.plus(1)} apps"
                        chipKillApp.visibility = View.GONE
                    } else if (appArray.size == 2) {
                        txtAppName.text = "${ipDetails.appName} + $appCount other app"
                        //chipKillApp.text = "Kill ${appCount?.plus(1)} apps"
                        chipKillApp.visibility = View.GONE
                    }
                    imgAppIcon.setImageDrawable(contextVal.packageManager.getApplicationIcon(appArray[0]!!))
                }
            } catch (e: Exception) {
                Log.e(LOG_TAG, "Package Not Found - " + e.message, e)
            }
        }else{
            txtAppName.text = "Unknown"
            chipKillApp.visibility = View.GONE
            rule1HeaderTxt.text = "Rule #5"
            txtRule1.text = contextVal.resources.getString(R.string.univ_block_unknown_connections)
        }

        val listBlocked = blockedConnectionsRepository.getAllBlockedConnectionsForUID(ipDetails.uid)
        listBlocked.forEach{
            /*if(it.ruleType == (BraveVPNService.BlockedRuleNames.RULE2.ruleName) && ipDetails.ipAddress.equals(it.ipAddress) && ipDetails.uid == it.uid){
                switchBlockConnAll.isChecked = true
            }else*/
            if(it.ruleType == (BraveVPNService.BlockedRuleNames.RULE2.ruleName) && ipDetails.ipAddress.equals(it.ipAddress) && it.uid == UNIVERSAL_RULES_UID){
                switchBlockConnAll.isChecked = true
            }
        }

        isAppBlocked = FirewallManager.checkInternetPermission(ipDetails.uid)
        val connRules = ConnectionRules(ipDetails.ipAddress!!, ipDetails.port, protocol)
        isRuleBlocked = firewallRules.checkRules(ipDetails.uid, connRules)
        isRuleUniversal = firewallRules.checkRules(UNIVERSAL_RULES_UID, connRules)

        switchBlockApp.setOnCheckedChangeListener(null)
        switchBlockApp.setOnClickListener {
            if(ipDetails.uid == 0){
                switchBlockApp.isChecked = false
                Utilities.showToastInMidLayout(contextVal, "Android cannot be firewalled", Toast.LENGTH_SHORT)
            } else if (ipDetails.appName != "Unknown") {
                //if(FileSystemUID.isUIDAppRange(ipDetails.uid)) {
                    firewallApp(FirewallManager.checkInternetPermission(ipDetails.uid))
                //}else{
                //    switchBlockApp.isChecked = false
                //}
            }else{
                if(DEBUG) Log.d(LOG_TAG,"setBlockUnknownConnections - ${switchBlockApp.isChecked} ")
                PersistentState.setBlockUnknownConnections(contextVal, switchBlockApp.isChecked)
            }
        }

        if (ipDetails.isBlocked) {
            chipKillApp.visibility = View.VISIBLE
            chipKillApp.text = ipDetails.blockedByRule
            _text = getString(R.string.bsct_conn_conn_desc_blocked, protocol, ipDetails.port.toString(), time)
            if (android.os.Build.VERSION.SDK_INT >= android.os.Build.VERSION_CODES.N) {
                txtConnDetails.text = Html.fromHtml(_text, FROM_HTML_MODE_COMPACT)
            }else{
                txtConnDetails.text = Html.fromHtml(_text)
            }
            //chipKillApp.visibility = View.VISIBLE
            //txtConnDetails.visibility = View.GONE
        } else {
            _text = getString(R.string.bsct_conn_conn_desc_allowed,  protocol, ipDetails.port.toString(), time)
            chipKillApp.visibility = View.GONE
            if(ipDetails.blockedByRule.equals(BraveVPNService.BlockedRuleNames.RULE7.ruleName)){
                chipKillApp.visibility = View.VISIBLE
                chipKillApp.text = "Whitelisted"
            }
            if (android.os.Build.VERSION.SDK_INT >= android.os.Build.VERSION_CODES.N) {
                txtConnDetails.text = Html.fromHtml(_text, FROM_HTML_MODE_LEGACY)
            }else{
                txtConnDetails.text = Html.fromHtml(_text)
            }
            //chipKillApp.visibility = View.GONE
        }

        if (ipDetails.appName != "Unknown") {
            switchBlockApp.isChecked = isAppBlocked
        }else{
            switchBlockApp.isChecked = PersistentState.getBlockUnknownConnections(contextVal)
        }

        chipKillApp.setOnClickListener{
            showDialogForInfo()
        }


        switchBlockConnAll.setOnCheckedChangeListener(null)
        switchBlockConnAll.setOnClickListener {
            if (isRuleUniversal) {
                if (DEBUG) Log.d(LOG_TAG, "Universal Remove - ${connRules.ipAddress}, ${BraveVPNService.BlockedRuleNames.RULE2.ruleName}")
                firewallRules.removeFirewallRules(UNIVERSAL_RULES_UID, connRules.ipAddress, BraveVPNService.BlockedRuleNames.RULE2.ruleName, blockedConnectionsRepository)
                isRuleUniversal = false
                Utilities.showToastInMidLayout(contextVal, "Unblocked ${connRules.ipAddress}", Toast.LENGTH_SHORT)
            } else {
                if (DEBUG) Log.d(LOG_TAG, "Universal Add - ${connRules.ipAddress}, ${BraveVPNService.BlockedRuleNames.RULE2.ruleName}")
                firewallRules.addFirewallRules(UNIVERSAL_RULES_UID, connRules.ipAddress, BraveVPNService.BlockedRuleNames.RULE2.ruleName, blockedConnectionsRepository)
                isRuleUniversal = true
                Utilities.showToastInMidLayout(contextVal, "Blocking all connections to ${connRules.ipAddress}", Toast.LENGTH_SHORT)
            }
            switchBlockConnAll.isChecked = isRuleUniversal
        }


        appNameHeaderRL.setOnClickListener {
            try {
                val appUIDList = appInfoRepository.getAppListForUID(ipDetails.uid)
                if (appUIDList.size == 1) {
                    if (ipDetails.appName != null || ipDetails.appName!! == "Unknown") {
                        val packageName = appInfoRepository.getPackageNameForAppName(ipDetails.appName!!)
                        appInfoForPackage(packageName)
                    } else {
                        Utilities.showToastInMidLayout(contextVal, "App Info not available", Toast.LENGTH_SHORT)
                    }
                } else {
                    Utilities.showToastInMidLayout(contextVal, "App Info not available", Toast.LENGTH_SHORT)
                }
            } catch (e: java.lang.Exception) {
                Utilities.showToastInMidLayout(contextVal, "App Info not available", Toast.LENGTH_SHORT)
            }
        }

        chipClearRules.setOnClickListener {
            clearAppRules()
        }
    }

    private fun appInfoForPackage(packageName: String) {
        try {
            //Open the specific App Info page:
            val intent = Intent(Settings.ACTION_APPLICATION_DETAILS_SETTINGS)
            intent.data = Uri.parse("package:$packageName")
            startActivity(intent)
        } catch (e: ActivityNotFoundException) {
            //Open the generic Apps page:
            val intent = Intent(Settings.ACTION_MANAGE_APPLICATIONS_SETTINGS)
            startActivity(intent)
        }
    }

    private fun firewallApp(isBlocked: Boolean) {
        var blockAllApps = false
        val appUIDList = appInfoRepository.getAppListForUID(ipDetails.uid)
        if(!appUIDList.isNullOrEmpty()) {
            if (appUIDList[0].whiteListUniv1) {
                Utilities.showToastInMidLayout(contextVal, getString(R.string.bsct_firewall_not_available_whitelist), Toast.LENGTH_SHORT)
                switchBlockApp.isChecked = false
                return
            } else if (appUIDList[0].isExcluded) {
                Utilities.showToastInMidLayout(contextVal, getString(R.string.bsct_firewall_not_available_excluded), Toast.LENGTH_SHORT)
                switchBlockApp.isChecked = false
                return
            }
<<<<<<< HEAD
            blockAllApps = showDialog(appUIDList, ipDetails.appName!!, title, positiveText)
        }
        if (appUIDList.size <= 1 || blockAllApps) {
            val uid = ipDetails.uid
            CoroutineScope(Dispatchers.IO).launch {
                appUIDList.forEach {
                    PersistentState.setExcludedPackagesWifi(it.packageInfo, isBlocked, contextVal)
                    FirewallManager.updateAppInternetPermission(it.packageInfo, isBlocked)
                    FirewallManager.updateAppInternetPermissionByUID(it.uid, isBlocked)
                    categoryInfoRepository.updateNumberOfBlocked(it.appCategory, !isBlocked)
                    if(DEBUG) Log.d(LOG_TAG,"Category block executed with blocked as $isBlocked")
=======
            if (appUIDList.size > 1) {
                var title = "Blocking \"${ipDetails.appName}\" will also block these ${appUIDList.size} other apps"
                var positiveText = "Block ${appUIDList.size} apps"
                if (isBlocked) {
                    title = "Unblocking \"${ipDetails.appName}\" will also unblock these ${appUIDList.size} other apps"
                    positiveText = "Unblock ${appUIDList.size} apps"
>>>>>>> 9a29879d
                }
                blockAllApps = showDialog(appUIDList, ipDetails.appName!!, title, positiveText)
            }
            if (appUIDList.size <= 1 || blockAllApps) {
                val uid = ipDetails.uid
                CoroutineScope(Dispatchers.IO).launch {
                    appUIDList.forEach {
                        PersistentState.setExcludedPackagesWifi(it.packageInfo, isBlocked, contextVal)
                        FirewallManager.updateAppInternetPermission(it.packageInfo, isBlocked)
                        FirewallManager.updateAppInternetPermissionByUID(it.uid, isBlocked)
                        val categoryInfoRepository = mDb.categoryInfoRepository()
                        categoryInfoRepository.updateNumberOfBlocked(it.appCategory, !isBlocked)
                        if (DEBUG) Log.d(LOG_TAG, "Category block executed with blocked as $isBlocked")
                    }
                    appInfoRepository.updateInternetForuid(uid, isBlocked)
                }
            } else {
                switchBlockApp.isChecked = isBlocked
            }
        }else{
            Utilities.showToastInMidLayout(contextVal, getString(R.string.firewall_app_info_not_available), Toast.LENGTH_SHORT)
            switchBlockApp.isChecked = false
        }
    }

    private fun clearAppRules() {
        val blockAllApps: Boolean
        val appUIDList = appInfoRepository.getAppListForUID(ipDetails.uid)
        if (appUIDList.size > 1) {
            val title = "Clearing rules for \"${ipDetails.appName}\" will also clear rules for these ${appUIDList.size} other apps"
            val positiveText = "Clear rules"
            blockAllApps = showDialog(appUIDList, ipDetails.appName!!, title, positiveText)
            if (blockAllApps) {
                firewallRules.clearFirewallRules(ipDetails.uid, blockedConnectionsRepository)
                Utilities.showToastInMidLayout(contextVal, getString(R.string.bsct_rules_cleared_toast), Toast.LENGTH_SHORT)
            }
        } else {
            showAlertForClearRules()
        }
    }

    private fun showAlertForClearRules() {
        val builder = AlertDialog.Builder(contextVal)
        //set title for alert dialog
        builder.setTitle(R.string.bsct_alert_message_clear_rules_heading)
        //set message for alert dialog
        builder.setMessage(R.string.bsct_alert_message_clear_rules)
        builder.setIcon(android.R.drawable.ic_dialog_alert)
        builder.setCancelable(true)
        //performing positive action
        builder.setPositiveButton("Clear") { dialogInterface, which ->
            firewallRules.clearFirewallRules(ipDetails.uid, blockedConnectionsRepository)
            //switchBlockConnApp.isChecked = false
            Utilities.showToastInMidLayout(contextVal, getString(R.string.bsct_rules_cleared_toast), Toast.LENGTH_SHORT)
        }

        //performing negative action
        builder.setNeutralButton("Cancel") { dialogInterface, which ->
        }
        // Create the AlertDialog
        val alertDialog: AlertDialog = builder.create()
        // Set other dialog properties
        alertDialog.setCancelable(false)
        alertDialog.show()
    }

    private fun showDialogForInfo() {

        val dialog = Dialog(requireContext())
        dialog.requestWindowFeature(Window.FEATURE_NO_TITLE)
        dialog.setCanceledOnTouchOutside(true)
        dialog.setContentView(R.layout.dialog_info_rules_layout)
        val okBtn = dialog.findViewById(R.id.info_rules_dialog_cancel_img) as ImageView
        val descText = dialog.findViewById(R.id.info_rules_dialog_rules_desc) as TextView

        var text = getString(R.string.bsct_conn_rule_explanation)
        text = text.replace("\n","<br /><br />")
        val styledText = Html.fromHtml(text)
        descText.text = styledText

        okBtn.setOnClickListener {
            dialog.dismiss()
        }
        dialog.show()

    }

    /**
     *TODO : Come up with better way to handle the dialog instead of using the handlers.
     */
    private fun showDialog(packageList: List<AppInfo>, appName: String, title: String, positiveText: String): Boolean {
        //Change the handler logic into some other
        val handler: Handler = @SuppressLint("HandlerLeak")
        object : Handler() {
            override fun handleMessage(mesg: Message) {
                throw RuntimeException()
            }
        }
        var positiveTxt = ""
        val packageNameList: List<String> = packageList.map { it.appName }
        var proceedBlocking = false

        val builderSingle: AlertDialog.Builder = AlertDialog.Builder(contextVal)

        builderSingle.setIcon(R.drawable.spinner_firewall)
        builderSingle.setTitle(title)
        positiveTxt = positiveText

        val arrayAdapter = ArrayAdapter<String>(contextVal, android.R.layout.simple_list_item_activated_1)
        arrayAdapter.addAll(packageNameList)
        builderSingle.setCancelable(false)
        builderSingle.setItems(packageNameList.toTypedArray(), null)

        builderSingle.setPositiveButton(
            positiveTxt
        ) { _: DialogInterface, _: Int ->
            proceedBlocking = true
            handler.sendMessage(handler.obtainMessage())
        }.setNeutralButton(
            "Go Back"
        ) { _: DialogInterface, _: Int ->
            handler.sendMessage(handler.obtainMessage())
            proceedBlocking = false
        }

        val alertDialog: AlertDialog = builderSingle.show()
        alertDialog.listView.setOnItemClickListener { _, _, _, _ -> }
        alertDialog.setCancelable(false)
        try {
            Looper.loop()
        } catch (e2: java.lang.RuntimeException) {
        }

        return proceedBlocking
    }

}<|MERGE_RESOLUTION|>--- conflicted
+++ resolved
@@ -335,26 +335,12 @@
                 switchBlockApp.isChecked = false
                 return
             }
-<<<<<<< HEAD
-            blockAllApps = showDialog(appUIDList, ipDetails.appName!!, title, positiveText)
-        }
-        if (appUIDList.size <= 1 || blockAllApps) {
-            val uid = ipDetails.uid
-            CoroutineScope(Dispatchers.IO).launch {
-                appUIDList.forEach {
-                    PersistentState.setExcludedPackagesWifi(it.packageInfo, isBlocked, contextVal)
-                    FirewallManager.updateAppInternetPermission(it.packageInfo, isBlocked)
-                    FirewallManager.updateAppInternetPermissionByUID(it.uid, isBlocked)
-                    categoryInfoRepository.updateNumberOfBlocked(it.appCategory, !isBlocked)
-                    if(DEBUG) Log.d(LOG_TAG,"Category block executed with blocked as $isBlocked")
-=======
             if (appUIDList.size > 1) {
                 var title = "Blocking \"${ipDetails.appName}\" will also block these ${appUIDList.size} other apps"
                 var positiveText = "Block ${appUIDList.size} apps"
                 if (isBlocked) {
                     title = "Unblocking \"${ipDetails.appName}\" will also unblock these ${appUIDList.size} other apps"
                     positiveText = "Unblock ${appUIDList.size} apps"
->>>>>>> 9a29879d
                 }
                 blockAllApps = showDialog(appUIDList, ipDetails.appName!!, title, positiveText)
             }
@@ -365,15 +351,13 @@
                         PersistentState.setExcludedPackagesWifi(it.packageInfo, isBlocked, contextVal)
                         FirewallManager.updateAppInternetPermission(it.packageInfo, isBlocked)
                         FirewallManager.updateAppInternetPermissionByUID(it.uid, isBlocked)
-                        val categoryInfoRepository = mDb.categoryInfoRepository()
                         categoryInfoRepository.updateNumberOfBlocked(it.appCategory, !isBlocked)
-                        if (DEBUG) Log.d(LOG_TAG, "Category block executed with blocked as $isBlocked")
-                    }
-                    appInfoRepository.updateInternetForuid(uid, isBlocked)
+                    if(DEBUG) Log.d(LOG_TAG,"Category block executed with blocked as $isBlocked")
                 }
-            } else {
-                switchBlockApp.isChecked = isBlocked
-            }
+                appInfoRepository.updateInternetForuid(uid, isBlocked)
+            }
+        } else {
+            switchBlockApp.isChecked = isBlocked}
         }else{
             Utilities.showToastInMidLayout(contextVal, getString(R.string.firewall_app_info_not_available), Toast.LENGTH_SHORT)
             switchBlockApp.isChecked = false
