/*
Copyright 2020 RethinkDNS and its authors

Licensed under the Apache License, Version 2.0 (the "License");
you may not use this file except in compliance with the License.
You may obtain a copy of the License at

https://www.apache.org/licenses/LICENSE-2.0

Unless required by applicable law or agreed to in writing, software
distributed under the License is distributed on an "AS IS" BASIS,
WITHOUT WARRANTIES OR CONDITIONS OF ANY KIND, either express or implied.
See the License for the specific language governing permissions and
limitations under the License.
*/
package com.celzero.bravedns.data

import android.content.Context
import android.util.Log
import com.celzero.bravedns.database.*
import com.celzero.bravedns.service.PersistentState
import com.celzero.bravedns.ui.HomeScreenActivity
import com.celzero.bravedns.util.Constants
import com.celzero.bravedns.util.Constants.Companion.LOG_TAG
import dnsx.BraveDNS
import dnsx.Dnsx
import settings.Settings

class AppMode internal constructor(
    private val context: Context,
    private val dnsProxyEndpointRepository: DNSProxyEndpointRepository,
    private val doHEndpointRepository: DoHEndpointRepository,
    private val dnsCryptEndpointRepository: DNSCryptEndpointRepository,
    private val dnsCryptRelayEndpointRepository: DNSCryptRelayEndpointRepository,
    private val proxyEndpointRepository: ProxyEndpointRepository
) {
    private var appDNSMode: Long = -1L
    private var appFirewallMode: Long = -1L
    private var appProxyMode: Long = -1L
    private val proxyTypeInternal = "Internal"
    private val proxyTypeExternal = "External"
    private var dnsType: Int = -1
    private var socks5ProxyEndpoint: ProxyEndpoint ?= null
    private var braveDNS : BraveDNS ?= null

    fun getDNSMode(): Long {
        if (appDNSMode == -1L) {
            val dnsType = PersistentState.getDNSType(context)
            if (dnsType == 1) {
                if (PersistentState.getAllDNSTraffic(context)) {
                    appDNSMode = Settings.DNSModePort
                } else {
                    appDNSMode = Settings.DNSModeIP
                }
            } else if (dnsType == 2) {
                appDNSMode = Settings.DNSModeCryptPort
            } else if (dnsType == 3) {
                return getProxyModeSettings()
            }
        }
        return appDNSMode
    }

    fun getFirewallMode(): Long {
        if (appFirewallMode == -1L) {
            return PersistentState.getFirewallMode(context).toLong()
        } else {
            return appFirewallMode
        }
    }

    fun setFirewallMode(fMode: Long) {
        appFirewallMode = fMode
        PersistentState.setFirewallMode(context, fMode.toInt())
    }

    fun getProxyMode(): Long {
        if (appProxyMode == -1L) {
            return PersistentState.getProxyMode(context)
        }
        return appProxyMode
    }

    fun setProxyMode(proxyMode: Long) {
        appProxyMode = proxyMode
        PersistentState.setProxyMode(context, proxyMode)
    }

    fun getDNSType(): Int {
        if (dnsType == -1) {
            return PersistentState.getDNSType(context)
        }
        return dnsType
    }

    fun setDNSMode(mode: Long) {
        appDNSMode = mode
    }

    private fun getProxyModeSettings(): Long {
        val dnsProxy = dnsProxyEndpointRepository.getConnectedProxy()
        appDNSMode = if (dnsProxy.proxyType == proxyTypeInternal) {
            Settings.DNSModeProxyPort
        } else if (dnsProxy.proxyType == proxyTypeExternal) {
            Settings.DNSModeProxyIP
        } else {
            Settings.DNSModeProxyPort
        }
        //mDb.close()
        return appDNSMode
    }

    fun getDOHDetails(): DoHEndpoint {
        val dohEndpoint = doHEndpointRepository.getConnectedDoH()
        if (dohEndpoint != null) {
            if (dohEndpoint.dohURL.isEmpty()) {
                if (HomeScreenActivity.GlobalVariable.DEBUG) {
                    Log.d(LOG_TAG, "getDOHDetails -appMode- DoH endpoint is null")
                }
            }else{
                if (HomeScreenActivity.GlobalVariable.DEBUG) Log.d(LOG_TAG, "getDOHDetails -appMode- DoH endpoint - ${dohEndpoint.dohURL}")
            }
        }else{
            throw Exception()
        }
        //mDb.close()
        return dohEndpoint
    }

    fun getDNSCryptServers(): String {
        val cryptList = dnsCryptEndpointRepository.getConnectedDNSCrypt()
        //mDb.close()
        return constructServerString(cryptList)
    }

    fun getDNSCryptServerCount() : Int{
<<<<<<< HEAD
        val count = dnsCryptEndpointRepository.getConnectedCount()
=======
        val mDb = AppDatabase.invoke(context.applicationContext)
        val dnsCryptEndpointRepository = mDb.dnsCryptEndpointsRepository()
>>>>>>> b17f3850
        //mDb.close()
        return dnsCryptEndpointRepository.getConnectedCount()
    }

    fun getDNSCryptServerToRemove(): String {
        val cryptList = dnsCryptEndpointRepository.getConnectedDNSCrypt()
        //mDb.close()
        return constructStringForRemoval(cryptList)
    }

    fun getSocks5ProxyDetails(): ProxyEndpoint {
        if (socks5ProxyEndpoint == null) {
            socks5ProxyEndpoint = proxyEndpointRepository.getConnectedProxy()
            //mDb.close()
        }
        return socks5ProxyEndpoint!!
    }

    private fun constructStringForRemoval(cryptList: List<DNSCryptEndpoint>): String {
        var removeServerString = ""
        cryptList.forEach {
            removeServerString += "${it.id},"
        }
        removeServerString = removeServerString.dropLast(1)
        return removeServerString
    }

    private fun constructServerString(cryptList: List<DNSCryptEndpoint>): String {
        var servers = ""
        var i = 1
        return if (cryptList.isEmpty()) {
            servers
        } else {
            cryptList.forEach {
                servers += "${it.id}#${it.dnsCryptURL},"
                i++
            }
            servers = servers.dropLast(1)
            Log.i(LOG_TAG, "Crypt Server - $servers")
            servers
        }
    }

    fun getDNSCryptRelays(): String {
        val relay = dnsCryptRelayEndpointRepository.getConnectedRelays()
        return constructRelayString(relay)
    }

    private fun constructRelayString(relay: List<DNSCryptRelayEndpoint>): String {
        var relayString = ""
        val i = 1
        return if (relay.isEmpty()) {
            relayString
        } else {
            relay.forEach {
                relayString += "${it.dnsCryptRelayURL},"
            }
            relayString = relayString.dropLast(1)
            Log.i(LOG_TAG, "Crypt Server - $relayString")
            relayString
        }
    }

    fun getDNSProxyServerDetails(): DNSProxyEndpoint {
        return dnsProxyEndpointRepository.getConnectedProxy()
    }

    fun setBraveDNSMode( braveDNS : BraveDNS?){
        this.braveDNS = braveDNS
    }

    fun getBraveDNS(): BraveDNS?{
        if(braveDNS == null && PersistentState.isLocalBlockListEnabled(context)
            && PersistentState.isBlockListFilesDownloaded(context) && !PersistentState.getLocalBlockListStamp(context).isNullOrEmpty()){
            val path: String = context.filesDir.canonicalPath
            if (HomeScreenActivity.GlobalVariable.DEBUG) Log.d(LOG_TAG, "Local brave dns set call from AppMode")
            braveDNS = Dnsx.newBraveDNSLocal(path + Constants.FILE_TD_FILE, path + Constants.FILE_RD_FILE, path + Constants.FILE_BASIC_CONFIG, path + Constants.FILE_TAG_NAME)
            HomeScreenActivity.GlobalVariable.appMode?.setBraveDNSMode(braveDNS)
        }
        return braveDNS
    }

}<|MERGE_RESOLUTION|>--- conflicted
+++ resolved
@@ -134,12 +134,7 @@
     }
 
     fun getDNSCryptServerCount() : Int{
-<<<<<<< HEAD
         val count = dnsCryptEndpointRepository.getConnectedCount()
-=======
-        val mDb = AppDatabase.invoke(context.applicationContext)
-        val dnsCryptEndpointRepository = mDb.dnsCryptEndpointsRepository()
->>>>>>> b17f3850
         //mDb.close()
         return dnsCryptEndpointRepository.getConnectedCount()
     }
