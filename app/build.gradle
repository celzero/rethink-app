--- conflicted
+++ resolved
@@ -223,17 +223,10 @@
     // viewBinding without reflection
     fullImplementation 'com.github.kirich1409:viewbindingpropertydelegate:1.5.9'
     fullImplementation 'com.github.kirich1409:viewbindingpropertydelegate-noreflection:1.5.9'
-
-<<<<<<< HEAD
-    // Tun2socks (https://jitpack.io/#celzero/firestack)
-    // implementation project(":tun2socks")
+    
+    // from: https://jitpack.io/#celzero/firestack
     download 'com.github.celzero:firestack:8dc7dafcaa@aar'
     implementation 'com.github.celzero:firestack:8dc7dafcaa@aar'
-=======
-    // from: https://jitpack.io/#celzero/firestack
-    download 'com.github.celzero:firestack:72eb7e4898@aar'
-    implementation 'com.github.celzero:firestack:72eb7e4898@aar'
->>>>>>> 935dd1ea
 
     // Work manager
     implementation('androidx.work:work-runtime-ktx:2.9.0') {
