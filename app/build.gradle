--- conflicted
+++ resolved
@@ -110,18 +110,12 @@
         }
     }
 
-<<<<<<< HEAD
     //TODO: resolve linter issues and re-enable abortOnError
     lintOptions {
         abortOnError false
     }
 
-    kapt {
-        correctErrorTypes true
-    }
-=======
-}
->>>>>>> 2e0a19eb
+}
 
 configurations {
     download {
