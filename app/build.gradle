--- conflicted
+++ resolved
@@ -68,10 +68,7 @@
 }
 
 dependencies {
-<<<<<<< HEAD
     def koin_version = '2.2.2'
-=======
->>>>>>> b17f3850
     def room_version = "2.2.6"
     def paging_version = "2.1.2"
 
