--- conflicted
+++ resolved
@@ -62,23 +62,14 @@
 }
 
 android {
-<<<<<<< HEAD
-    compileSdk 36
-=======
     compileSdkVersion(36)
->>>>>>> 0c931d23
     // https://developer.android.com/studio/build/configure-app-module
     namespace 'com.celzero.bravedns'
 
     defaultConfig {
         applicationId "com.celzero.bravedns"
-<<<<<<< HEAD
-        minSdkVersion 23
-        targetSdkVersion 36
-=======
         minSdkVersion(23)
         targetSdkVersion 35
->>>>>>> 0c931d23
         testInstrumentationRunner "androidx.test.runner.AndroidJUnitRunner"
     }
 
