--- conflicted
+++ resolved
@@ -65,14 +65,6 @@
             matchingFallbacks = ['debug']
             initWith buildTypes.debug
         }
-<<<<<<< HEAD
-=======
-        compileOptions {
-            coreLibraryDesugaringEnabled true
-            sourceCompatibility JavaVersion.VERSION_11
-            targetCompatibility JavaVersion.VERSION_11
-        }
->>>>>>> 9654493a
     }
     flavorDimensions "releaseChannel"
     productFlavors {
