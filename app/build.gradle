import com.android.build.gradle.tasks.GenerateBuildConfig_Decorated

plugins {
    // to download blocklists for the headless variant
    id "de.undercouch.download" version "5.3.0"
}
apply plugin: 'com.android.application'
apply plugin: 'kotlin-android'
apply plugin: 'kotlin-kapt'

def keystorePropertiesFile = rootProject.file("keystore.properties")
def keystoreProperties = new Properties()
try {
    keystoreProperties.load(new FileInputStream(keystorePropertiesFile))
} catch (Exception ex) {
    logger.warn("No keys.  Release disabled: $ex.message")
    keystoreProperties['keyAlias'] = ''
    keystoreProperties['keyPassword'] = ''
    keystoreProperties['storeFile'] = '/dev/null'
    keystoreProperties['storePassword'] = ''
}

android {
    compileSdkVersion 33
    // https://developer.android.com/studio/build/configure-app-module
    namespace 'com.celzero.bravedns'

    defaultConfig {
        applicationId "com.celzero.bravedns"
        minSdkVersion 23
        targetSdkVersion 33
        testInstrumentationRunner "androidx.test.runner.AndroidJUnitRunner"
    }

    signingConfigs {
        config {
            keyAlias keystoreProperties['keyAlias']
            keyPassword keystoreProperties['keyPassword']
            storeFile file(keystoreProperties['storeFile'])
            storePassword keystoreProperties['storePassword']
        }
    }

    buildTypes {
        release {
            // modified as part of #352, now webview is removed from app, flipping back
            // the setting to true
            minifyEnabled true
            shrinkResources true
            proguardFiles getDefaultProguardFile('proguard-android.txt'), 'proguard-rules.pro'
        }
        leakCanary {
            matchingFallbacks = ['debug']
            initWith buildTypes.debug
        }
    }

    buildFeatures {
        viewBinding true
    }

    compileOptions {
        coreLibraryDesugaringEnabled true
        sourceCompatibility JavaVersion.VERSION_17
        targetCompatibility JavaVersion.VERSION_17
    }

    kapt {
        correctErrorTypes true
    }

    packagingOptions {
        doNotStrip "**/*.so"
    }

    flavorDimensions "releaseChannel", "releaseType"
    productFlavors {
        play {
            dimension "releaseChannel"
        }
        fdroid {
            dimension "releaseChannel"
        }
        website {
            dimension "releaseChannel"
        }
        headless {
            dimension "releaseType"
            // stackoverflow.com/a/60560178
            // buildConfigField 'string', 'timestamp', '1662384683026'
        }
        full {
            dimension "releaseType"
        }
    }

    tasks.whenTaskAdded { task ->
        if (task.name.toLowerCase().contains('headless')) {
            task.dependsOn downloadBlocklists
            if (task.class == GenerateBuildConfig_Decorated) {
                task.enabled false
            }
        }
    }

}

configurations {
    download {
        transitive false
    }
}

dependencies {
    androidTestImplementation 'androidx.test:rules:1.5.0'
    def room_version = "2.5.1"
    def paging_version = "3.1.1"

    implementation "com.google.guava:guava:31.1-jre"

    // https://developer.android.com/studio/write/java8-support
    // included to fix issues with Android 6 support, issue#563
    // new version 2.0.0 need minimum of gradle plugin 7.4.0-alpha10
    coreLibraryDesugaring("com.android.tools:desugar_jdk_libs:2.0.3")

    fullImplementation "org.jetbrains.kotlin:kotlin-stdlib-jdk8:1.8.20"
    fullImplementation 'androidx.appcompat:appcompat:1.7.0-alpha02'
    fullImplementation 'androidx.core:core-ktx:1.10.0'
    implementation 'androidx.preference:preference-ktx:1.2.0'
    fullImplementation 'androidx.constraintlayout:constraintlayout:2.1.4'
    fullImplementation 'androidx.swiperefreshlayout:swiperefreshlayout:1.1.0'

    fullImplementation 'org.jetbrains.kotlinx:kotlinx-coroutines-core:1.6.4'
    fullImplementation 'org.jetbrains.kotlinx:kotlinx-coroutines-android:1.6.4'

    // For liveData implementation
    implementation 'androidx.lifecycle:lifecycle-livedata-ktx:2.6.1'

    implementation 'com.google.code.gson:gson:2.10.1'

    implementation "androidx.room:room-runtime:$room_version"
    kapt "androidx.room:room-compiler:$room_version"
    implementation "androidx.room:room-ktx:$room_version"
    download "androidx.room:room-paging:$room_version"
    implementation "androidx.room:room-paging:$room_version"

    fullImplementation 'androidx.lifecycle:lifecycle-extensions:2.2.0'
    fullImplementation 'androidx.lifecycle:lifecycle-viewmodel-ktx:2.6.1'
    fullImplementation 'androidx.lifecycle:lifecycle-runtime-ktx:2.6.1'

    // For paging - connection tracker
    implementation "androidx.paging:paging-runtime-ktx:$paging_version"
    fullImplementation 'androidx.fragment:fragment-ktx:1.5.6'
    implementation 'com.google.android.material:material:1.8.0'
    fullImplementation 'androidx.viewpager2:viewpager2:1.0.0'

    fullImplementation 'com.squareup.okhttp3:okhttp:5.0.0-alpha.11'
    fullImplementation 'com.squareup.okhttp3:okhttp-dnsoverhttps:5.0.0-alpha.11'

    fullImplementation 'com.squareup.retrofit2:retrofit:2.9.0'
    fullImplementation 'com.squareup.retrofit2:converter-gson:2.9.0'

    // Glide implementation
    implementation('com.github.bumptech.glide:glide:4.15.1') {
        exclude group: 'glide-parent'
    }
    implementation('com.github.bumptech.glide:okhttp3-integration:4.15.1') {
        exclude group: 'glide-parent'
    }
    // Ref - https://stackoverflow.com/questions/46638056/how-to-use-glidemodule-on-glide-4/46638213#46638213
    kapt 'com.github.bumptech.glide:compiler:4.15.1'

    // Swipe button animation
    fullImplementation 'com.facebook.shimmer:shimmer:0.5.0'

    // Koin core features
    download "io.insert-koin:koin-core:3.2.0"
    implementation "io.insert-koin:koin-core:3.4.0"
    // Koin main features for Android (Scope,ViewModel ...)
    download "io.insert-koin:koin-android:3.2.0"
    implementation "io.insert-koin:koin-android:3.4.0"

    download 'hu.autsoft:krate:2.0.0'
    implementation 'hu.autsoft:krate:2.0.0'

    // To use only without reflection variants of viewBinding
    fullImplementation 'com.github.kirich1409:viewbindingpropertydelegate:1.5.9'
    fullImplementation 'com.github.kirich1409:viewbindingpropertydelegate-noreflection:1.5.9'

    // Tun2socks (https://jitpack.io/#celzero/firestack)
<<<<<<< HEAD
    download 'com.github.celzero:firestack:89daaaffcc'
    implementation 'com.github.celzero:firestack:89daaaffcc'
=======
    implementation 'com.github.celzero:firestack:9cc227acc1'
>>>>>>> 6e1987c2
    // implementation project(":tun2socks")

    // Work manager
    implementation 'androidx.work:work-runtime-ktx:2.8.1'

    // for handling IP addresses and subnets, both IPv4 and IPv6
    // https://seancfoley.github.io/IPAddress/ipaddress.html
    download 'com.github.seancfoley:ipaddress:5.4.0'
    implementation 'com.github.seancfoley:ipaddress:5.4.0'

    testImplementation 'junit:junit:4.13.2'
    androidTestImplementation 'androidx.test.ext:junit:1.1.5'
    androidTestImplementation 'androidx.test.espresso:espresso-core:3.5.1'

    leakCanaryImplementation 'com.squareup.leakcanary:leakcanary-android:2.10'

    fullImplementation 'androidx.navigation:navigation-fragment-ktx:2.5.3'
    fullImplementation 'androidx.navigation:navigation-ui-ktx:2.5.3'

    fullImplementation 'androidx.biometric:biometric:1.1.0'

    playImplementation 'com.google.android.play:core:1.10.3' // for new version updater
}

task downloadDependencies(type: Copy) {
    from configurations.download
    into "libs"
}

task unzipJNI(type: Copy) {
    dependsOn downloadDependencies
    fileTree(dir: 'libs', includes: ['**/*.aar']).each { zipFile ->
        from zipTree(zipFile).matching({ include 'jni/**' })
    }
    into "libs"
}

// github.com/michel-kraemer/gradle-download-task/issues/131#issuecomment-464476903
task downloadBlocklists(type: Download) {
    // def assetsDir = new File(projectDir, 'src/main/assets'
    def assetsDir = android.sourceSets.headless.assets.srcDirs[0]
    // the filenames are ignored by dl, but acts as a hint for the output
    // filename for the download-plugin, which does not respect the
    // content-disposition http header, but rather guesses dest file names
    // from the final segment of url's path
    // github.com/michel-kraemer/gradle-download-task/blob/64d1ce32/src/main/java/de/undercouch/gradle/tasks/download/DownloadAction.java#L731
    def sources = [
            'https://dl.rethinkdns.com/blocklists/filetag.json',
            'https://dl.rethinkdns.com/basicconfig/basicconfig.json',
            'https://dl.rethinkdns.com/rank/rd.txt',
            'https://dl.rethinkdns.com/trie/td.txt',
    ]
    src(sources)
    dest assetsDir
    // download files only if last-modified of the local file is less than
    // the last-modified http header returned by the server
    onlyIfModified true
    // or if etag mismatches
    useETag true
    // overwrite older files as determined by last-modified, always
    overwrite true
}<|MERGE_RESOLUTION|>--- conflicted
+++ resolved
@@ -188,12 +188,10 @@
     fullImplementation 'com.github.kirich1409:viewbindingpropertydelegate-noreflection:1.5.9'
 
     // Tun2socks (https://jitpack.io/#celzero/firestack)
-<<<<<<< HEAD
+
     download 'com.github.celzero:firestack:89daaaffcc'
     implementation 'com.github.celzero:firestack:89daaaffcc'
-=======
-    implementation 'com.github.celzero:firestack:9cc227acc1'
->>>>>>> 6e1987c2
+
     // implementation project(":tun2socks")
 
     // Work manager
