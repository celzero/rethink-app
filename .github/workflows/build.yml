--- conflicted
+++ resolved
@@ -221,9 +221,6 @@
           }
           echo "APK is signed successfully"
 
-<<<<<<< HEAD
-      # 22. Загружаем универсальный APK
-=======
 # 20. Проверяем содержимое APK (arm64-v8a)
       - name: Inspect arm64-v8a APK Contents
         run: |
@@ -267,7 +264,6 @@
           retention-days: 7
 
       # 18. Загружаем APK
->>>>>>> ba94907b
       - name: Upload APK
         uses: actions/upload-artifact@v4
         with:
